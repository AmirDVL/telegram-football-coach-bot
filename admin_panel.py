from telegram import Update, InlineKeyboardButton, InlineKeyboardMarkup
from telegram.ext import ContextTypes
from admin_manager import AdminManager
from data_manager import DataManager
from coupon_manager import CouponManager
from config import Config
from admin_error_handler import admin_error_handler
from admin_debugger import admin_debugger
import json
import csv
import io
import os
import zipfile
import tempfile
import shutil
import traceback
from datetime import datetime
import logging

# Setup logger for admin panel
logger = logging.getLogger(__name__)

class AdminPanel:
    def __init__(self):
        # Use bot_data.json for AdminManager to match main.py admin sync
        self.admin_manager = AdminManager(admins_file='bot_data.json')
        self.data_manager = DataManager()
        self.coupon_manager = CouponManager()
        self.admin_creating_coupons = set()  # Track which admins are creating coupons
    
    async def admin_menu(self, update: Update, context: ContextTypes.DEFAULT_TYPE) -> None:
        """Redirect to unified admin hub - no separate menu"""
        user_id = update.effective_user.id
        
        if not await self.admin_manager.is_admin(user_id):
            await update.message.reply_text("❌ شما دسترسی ادمین ندارید.")
            return
        
        # Show the unified admin hub directly
        await self.show_admin_hub_for_command(update, context, user_id)
    
    async def handle_admin_callbacks(self, update: Update, context: ContextTypes.DEFAULT_TYPE) -> None:
        """Handle admin panel callbacks with comprehensive error handling"""
        query = update.callback_query
        user_id = update.effective_user.id
        
        try:
            await query.answer()
            
            # Log callback attempt for debugging
            await admin_debugger.log_callback_attempt(
                update, query.data, user_id, success=True
            )
            
            # Log admin action
            await admin_error_handler.log_admin_action(
                user_id, f"callback_query", {"callback_data": query.data}
            )
            
            if not await self.admin_manager.is_admin(user_id):
                await query.edit_message_text("❌ شما دسترسی ادمین ندارید.")
                return
            
            logger.info(f"Admin {user_id} triggered callback: {query.data}")
            
            # Main callback routing with comprehensive error handling
            await self._route_admin_callback(query, context, user_id)
            
        except Exception as e:
            # Log the error with full context
            await admin_debugger.log_callback_attempt(
                update, query.data, user_id, success=False, error=str(e)
            )
            
            # Handle the error gracefully
            error_handled = await admin_error_handler.handle_admin_error(
                update, context, e, f"callback_query:{query.data}", user_id
            )
            
            if not error_handled:
                # If error handler couldn't handle it, send a basic error message
                try:
                    await query.edit_message_text(
                        "❌ خطای غیرمنتظره رخ داد. لطفاً مجددا تلاش کنید.\n\n"
                        "اگر مشکل ادامه دارد، دستور /admin را مجددا اجرا کنید."
                    )
                except Exception:
                    pass  # Even error handling failed
                
                # Re-raise for logging at application level
                raise e

    async def _route_admin_callback(self, query, context: ContextTypes.DEFAULT_TYPE, user_id: int):
        """Route admin callbacks to appropriate handlers"""
        callback_data = query.data
        
        # Add debug logging for callback routing
        logger.debug(f"Routing callback: {callback_data}")
        
        # Main admin menu callbacks
        if callback_data == 'admin_menu':
            await self.show_admin_hub_for_command_query(query, user_id)
        elif callback_data == 'admin_stats':
            await self.show_statistics(query)
        elif callback_data == 'admin_users':
            await self.show_users_management(query)
        elif callback_data.startswith('users_page_'):
            page = int(callback_data.split('_')[2])
            await self.show_users_management(query, page)
        elif callback_data == 'admin_payments':
            await self.show_payments_management(query)
        elif callback_data == 'admin_pending_payments':
            await self.show_pending_payments(query)
        elif callback_data == 'admin_export_menu':
            await self.show_export_menu(query)
        elif callback_data == 'admin_coupons':
            await self.show_coupon_management(query)
        elif callback_data == 'admin_plans':
            await self.show_plan_management(query)
            
        # New plan management callbacks - Person-centric approach
        elif callback_data.startswith('user_plans_'):
            logger.info(f"🎯 ROUTING: user_plans_ -> {callback_data}")
            user_id = callback_data.split('_', 2)[2]
            await self.show_user_course_plans(query, user_id)
        elif callback_data.startswith('manage_user_course_'):
            logger.info(f"🎯 ROUTING: manage_user_course_ -> {callback_data}")
            parts = callback_data.split('_', 3)
            user_id, course_code = parts[3].split('_', 1)
            await self.show_user_course_plan_management_enhanced(query, user_id, course_code)
        elif callback_data.startswith('confirm_delete_'):
            logger.info(f"🎯 ROUTING: confirm_delete_ -> {callback_data}")
            # confirm_delete_USER_ID_COURSE_CODE_PLAN_ID
            parts = callback_data.replace('confirm_delete_', '').split('_')
            if len(parts) >= 4:
                user_id = parts[0]
                if len(parts) >= 5 and parts[1] == 'in' and parts[2] == 'person':
                    course_code = f"{parts[1]}_{parts[2]}_{parts[3]}"
                    plan_id = '_'.join(parts[4:])
                elif len(parts) >= 4 and parts[1] == 'online':
                    course_code = f"{parts[1]}_{parts[2]}"
                    plan_id = '_'.join(parts[3:])
                elif len(parts) >= 4 and parts[1] == 'nutrition' and parts[2] == 'plan':
                    course_code = f"{parts[1]}_{parts[2]}"  # nutrition_plan
                    plan_id = '_'.join(parts[3:])
                else:
                    course_code = parts[1]
                    plan_id = '_'.join(parts[2:])
                await self.handle_confirm_delete_user_plan(query, user_id, course_code, plan_id)
            else:
                await query.answer("❌ خطا در تجزیه دستور!")
        elif callback_data.startswith(('upload_user_plan_', 'send_user_plan_', 'view_user_plan_', 'delete_user_plan_', 'send_latest_plan_')):
            logger.info(f"🎯 ROUTING: new plan management callback -> {callback_data}")
            await self.handle_new_plan_callback_routing(query, context)
        
        # Main plan assignment callbacks
        elif callback_data.startswith('set_main_plan_'):
            parts = callback_data.replace('set_main_plan_', '').split('_')
            if len(parts) >= 3:
                user_id = parts[0]
                # Handle different course code formats
                if len(parts) >= 5 and parts[1] == 'in' and parts[2] == 'person':
                    course_code = f"{parts[1]}_{parts[2]}_{parts[3]}"
                    plan_id = '_'.join(parts[4:])
                elif len(parts) >= 4 and parts[1] == 'online':
                    course_code = f"{parts[1]}_{parts[2]}"
                    plan_id = '_'.join(parts[3:])
                elif len(parts) >= 4 and parts[1] == 'nutrition' and parts[2] == 'plan':
                    course_code = f"{parts[1]}_{parts[2]}"  # nutrition_plan
                    plan_id = '_'.join(parts[3:])
                else:
                    course_code = parts[1]
                    plan_id = '_'.join(parts[2:])
                await self.handle_set_main_plan(query, user_id, course_code, plan_id)
        elif callback_data.startswith('unset_main_plan_'):
            parts = callback_data.replace('unset_main_plan_', '').split('_')
            if len(parts) >= 3:
                user_id = parts[0]
                # Handle different course code formats
                if len(parts) >= 5 and parts[1] == 'in' and parts[2] == 'person':
                    course_code = f"{parts[1]}_{parts[2]}_{parts[3]}"
                    plan_id = '_'.join(parts[4:])
                elif len(parts) >= 4 and parts[1] == 'online':
                    course_code = f"{parts[1]}_{parts[2]}"
                    plan_id = '_'.join(parts[3:])
                elif len(parts) >= 4 and parts[1] == 'nutrition' and parts[2] == 'plan':
                    course_code = f"{parts[1]}_{parts[2]}"  # nutrition_plan
                    plan_id = '_'.join(parts[3:])
                else:
                    course_code = parts[1]
                    plan_id = '_'.join(parts[2:])
                await self.handle_unset_main_plan(query, user_id, course_code, plan_id)
            
        # Legacy plan management callbacks (keeping for backward compatibility)
        elif callback_data.startswith(('plan_course_', 'upload_plan_', 'send_plan_', 'view_plans_', 'send_to_user_', 'send_to_all_', 'view_plan_')):
            logger.info(f"Routing legacy plan management callback: {callback_data}")
            await self.handle_plan_callback_routing(query, context)
            
        # Export callbacks
        elif callback_data == 'admin_export_users':
            await self.export_users_csv(query)
        elif callback_data == 'admin_export_payments':
            await self.export_payments_csv(query)
        elif callback_data == 'admin_export_questionnaire':
            await self.export_questionnaire_csv(query)
        elif callback_data == 'admin_export_person':
            await self.show_completed_users_list(query)
        elif callback_data == 'admin_export_telegram':
            await self.export_telegram_csv(query)
        elif callback_data == 'admin_export_all':
            await self.export_all_data(query)
        elif callback_data == 'admin_template_users':
            await self.generate_users_template(query)
        elif callback_data == 'admin_template_payments':
            await self.generate_payments_template(query)
        elif callback_data.startswith('export_user_'):
            # Handle user-specific export
            export_user_id = callback_data.replace('export_user_', '')
            await self.export_user_personal_data(query, export_user_id, context)
        
        # Coupon management callbacks
        elif callback_data == 'admin_view_coupons':
            await self.show_coupons_list(query)
        elif callback_data == 'admin_create_coupon':
            await self.handle_create_coupon(query, user_id)
        elif callback_data == 'admin_toggle_coupon':
            await self.handle_toggle_coupon(query)
        elif callback_data == 'admin_delete_coupon':
            await self.handle_delete_coupon(query)
        elif callback_data.startswith('toggle_coupon_'):
            await self.process_toggle_coupon(query)
        elif callback_data.startswith('delete_coupon_'):
            await self.process_delete_coupon(query)
        
        # Admin management callbacks
        elif callback_data == 'admin_manage_admins':
            await self.show_admin_management(query, user_id)
        elif callback_data == 'admin_cleanup_non_env':
            await self.handle_cleanup_non_env_admins(query, user_id)
        elif callback_data.startswith('admin_add_admin_'):
            await self.handle_add_admin(query, user_id)
        elif callback_data.startswith('admin_remove_admin_'):
            await self.handle_remove_admin(query, user_id)
        
        # Plan upload management
        elif callback_data == 'skip_plan_description':
            await self.handle_skip_plan_description(query, context)
        
        # Navigation callbacks
        elif callback_data == 'admin_back_main':
            await self.back_to_admin_main(query, user_id)
        elif callback_data == 'admin_back_start':
            await self.back_to_admin_start(query, user_id)
        
        else:
            # Unknown callback - log for debugging
            logger.warning(f"Unknown admin callback: {callback_data}")
            await admin_error_handler.log_admin_action(
                user_id, "unknown_callback", {"callback_data": callback_data}
            )
            
            # Provide helpful feedback
            await query.edit_message_text(
                f"⚠️ دستور ناشناخته: {callback_data}\n\n"
                f"🔍 Debug Info:\n{admin_error_handler.get_callback_debug_info(callback_data)}\n\n"
                f"🔄 بازگشت به منوی اصلی...",
                reply_markup=InlineKeyboardMarkup([[
                    InlineKeyboardButton("🔙 منوی اصلی", callback_data='admin_back_main')
                ]])
            )

    async def show_debug_panel(self, query, admin_id: int):
        """Show admin debug panel"""
        try:
            # Generate debug report
            debug_report = await admin_debugger.create_debug_report(admin_id)
            error_summary = await admin_error_handler.get_error_summary(admin_id, limit=5)
            file_status = await admin_debugger.get_file_system_status()
            callback_test = await admin_debugger.test_callback_routing()
            
            keyboard = [
                [InlineKeyboardButton("🔍 تست کال‌بک", callback_data='admin_debug_test')],
                [InlineKeyboardButton("📊 گزارش کامل", callback_data='admin_debug_full')],
                [InlineKeyboardButton("🗑️ پاک کردن لاگ‌ها", callback_data='admin_debug_clear')],
                [InlineKeyboardButton("🔙 بازگشت", callback_data='admin_back_main')]
            ]
            
            text = f"""🔍 پنل دیباگ ادمین
            
{error_summary}

📁 وضعیت فایل‌ها:
{file_status}

🧪 تست کال‌بک:
{callback_test[:500]}..."""
            
            reply_markup = InlineKeyboardMarkup(keyboard)
            await query.edit_message_text(text, reply_markup=reply_markup)
            
        except Exception as e:
            await admin_error_handler.handle_admin_error(
                query, None, e, "show_debug_panel", admin_id
            )
    
    async def handle_admin_user_mode(self, query, admin_id) -> None:
        """Allow admin to test user interface without losing admin privileges"""
        try:
            await query.edit_message_text(
                "🔄 تغییر به حالت کاربر...\n\n"
                "شما اکنون رابط کاربری عادی را مشاهده می‌کنید.\n"
                "برای بازگشت به پنل ادمین از /start استفاده کنید.",
                reply_markup=None
            )
            
            # Import here to avoid circular imports  
            from main import FootballCoachBot
            
            # Create realistic mock objects
            class MockUser:
                def __init__(self, admin_id):
                    self.id = admin_id
                    self.first_name = "Admin"
                    self.username = "admin_test_mode"
                    self.is_bot = False
            
            class MockChat:
                def __init__(self, admin_id):
                    self.id = admin_id
                    self.type = "private"
            
            class MockMessage:
                def __init__(self, admin_id):
                    self.message_id = 1
                    self.date = None
                    self.chat = MockChat(admin_id)
                    self.from_user = MockUser(admin_id)
                    self.text = "/start"
                    
                async def reply_text(self, text, reply_markup=None, parse_mode=None):
                    # Send user interface to admin
                    await query.message.reply_text(text, reply_markup=reply_markup, parse_mode=parse_mode)
            
            class MockUpdate:
                def __init__(self, admin_id):
                    self.message = MockMessage(admin_id)
                    self.effective_user = MockUser(admin_id)
                    self.effective_chat = MockChat(admin_id)
                    self.callback_query = None
                    
            class MockContext:
                def __init__(self):
                    self.user_data = {}
                    self.chat_data = {}
                    self.bot_data = {}
                    self.application = None
                    self.bot = None
            
            # Show actual user interface with admin_mode bypass
            mock_update = MockUpdate(admin_id)
            mock_context = MockContext()
            
            # Create mock user data for a new user (empty data will trigger new_user status)
            mock_user_data = {
                'user_id': admin_id,
                'name': 'Admin',
                'username': 'admin_test_mode',
                'started_bot': False  # This will make them appear as a new user
            }
            
            bot = FootballCoachBot()
            # Use show_status_based_menu directly with admin_mode=True to bypass admin check
            await bot.show_status_based_menu(mock_update, mock_context, mock_user_data, "Admin", admin_mode=True)
            
        except Exception as e:
            # Log the specific error
            import traceback
            error_msg = f"Error in admin user mode: {str(e)}"
            print(f"❌ {error_msg}")
            print(traceback.format_exc())
            
            await query.message.reply_text(
                f"❌ خطا در نمایش حالت کاربر:\n{str(e)}\n\n"
                f"برای بازگشت به پنل ادمین از /start استفاده کنید."
            )
    
    async def show_statistics(self, query) -> None:
        """Show bot statistics"""
        try:
            # Load data from data_manager
            with open('bot_data.json', 'r', encoding='utf-8') as f:
                data = json.load(f)
            
            users = data.get('users', {})
            payments = data.get('payments', {})
            stats = data.get('statistics', {})
            
            total_users = len(users)
            total_payments = len(payments)
            # Only count approved payments for revenue calculation
            total_revenue = sum(payment.get('price', 0) for payment in payments.values() if payment.get('status') == 'approved')
            approved_payments = len([p for p in payments.values() if p.get('status') == 'approved'])
            pending_payments = len([p for p in payments.values() if p.get('status') == 'pending_approval'])
            rejected_payments = len([p for p in payments.values() if p.get('status') == 'rejected'])
            
            # Course statistics - Count actual payments by course type (not user course field)
            course_stats = {}
            for payment_data in payments.values():
                if payment_data.get('status') == 'approved':  # Only count approved payments
                    course = payment_data.get('course_type')
                    if course:
                        course_stats[course] = course_stats.get(course, 0) + 1
            
            stats_text = "📊 آمار کلی ربات:\n\n"
            stats_text += f"👥 تعداد کل کاربران: {total_users}\n"
            stats_text += f"💳 تعداد کل پرداخت‌ها: {total_payments}\n"
            stats_text += f"  ✅ تایید شده: {approved_payments}\n"
            stats_text += f"  ⏳ در انتظار: {pending_payments}\n"
            stats_text += f"  ❌ رد شده: {rejected_payments}\n"
            stats_text += f"💰 درآمد کل (تایید شده): {total_revenue:,} تومان\n\n"
            stats_text += "📚 آمار دوره‌ها:"
            
            for course, count in course_stats.items():
                course_name = {
                    'online_weights': 'وزنه آنلاین',
                    'online_cardio': 'هوازی آنلاین',
                    'in_person_cardio': 'حضوری هوازی',
                    'in_person_weights': 'حضوری وزنه',
                    'online_combo': 'آنلاین ترکیبی',
                    'nutrition_plan': 'برنامه تغذیه'
                }.get(course, course)
                stats_text += f"\n  • {course_name}: {count} نفر"
            
            keyboard = [
<<<<<<< HEAD
=======
                [InlineKeyboardButton("🔄 بروزرسانی", callback_data='admin_stats')],
>>>>>>> 9cd407e3
                [InlineKeyboardButton("🔙 بازگشت", callback_data='admin_back_main')]
            ]
            reply_markup = InlineKeyboardMarkup(keyboard)
            
            await query.edit_message_text(stats_text, reply_markup=reply_markup)
            
        except Exception as e:
            await query.edit_message_text(f"❌ خطا در نمایش آمار: {str(e)}", 
                                        reply_markup=InlineKeyboardMarkup([
                                            [InlineKeyboardButton("🔙 بازگشت", callback_data='admin_back_main')]
                                        ]))
            # Load data from data_manager
            with open('bot_data.json', 'r', encoding='utf-8') as f:
                data = json.load(f)
            
            users = data.get('users', {})
            payments = data.get('payments', {})
            stats = data.get('statistics', {})
            
            total_users = len(users)
            total_payments = len(payments)
            # Only count approved payments for revenue calculation
            total_revenue = sum(payment.get('price', 0) for payment in payments.values() if payment.get('status') == 'approved')
            approved_payments = len([p for p in payments.values() if p.get('status') == 'approved'])
            pending_payments = len([p for p in payments.values() if p.get('status') == 'pending_approval'])
            rejected_payments = len([p for p in payments.values() if p.get('status') == 'rejected'])
            
            # Course statistics - Count actual payments by course type (not user course field)  
            course_stats = {}
            for payment_data in payments.values():
                if payment_data.get('status') == 'approved':  # Only count approved payments
                    course = payment_data.get('course_type')
                    if course:
                        course_stats[course] = course_stats.get(course, 0) + 1
            
            stats_text = "📊 آمار کلی ربات:\n\n"
            stats_text += f"👥 تعداد کل کاربران: {total_users}\n"
            stats_text += f"💳 تعداد کل پرداخت‌ها: {total_payments}\n"
            stats_text += f"  ✅ تایید شده: {approved_payments}\n"
            stats_text += f"  ⏳ در انتظار: {pending_payments}\n"
            stats_text += f"  ❌ رد شده: {rejected_payments}\n"
            stats_text += f"💰 درآمد کل (تایید شده): {total_revenue:,} تومان\n\n"
            stats_text += "📚 آمار دوره‌ها:"
            
            for course, count in course_stats.items():
                course_name = {
                    'online_weights': 'وزنه آنلاین',
                    'online_cardio': 'هوازی آنلاین', 
                    'online_combo': 'ترکیبی آنلاین',
                    'in_person_cardio': 'هوازی حضوری',
                    'in_person_weights': 'وزنه حضوری',
                    'nutrition_plan': 'برنامه غذایی'
                }.get(course, course)
                
                stats_text += f"\n• {course_name}: {count} نفر"
            
            keyboard = [[InlineKeyboardButton("🔙 بازگشت به منوی اصلی ادمین", callback_data='admin_back_main')]]
            reply_markup = InlineKeyboardMarkup(keyboard)
            
            await query.edit_message_text(stats_text, reply_markup=reply_markup)
            
        except Exception as e:
            await query.edit_message_text(f"❌ خطا در نمایش آمار: {str(e)}")
    
    async def show_admin_management(self, query, user_id: int) -> None:
        """Show admin management panel"""
        if not await self.admin_manager.can_add_admins(user_id):
            await query.edit_message_text("❌ شما دسترسی مدیریت ادمین‌ها را ندارید.")
            return
        
        from config import Config
        is_super = await self.admin_manager.is_super_admin(user_id)
        env_admin_ids = Config.get_admin_ids() or []
        
        text = "🔐 مدیریت ادمین‌ها:\n\n"
        
        env_admins = []
        manual_admins = []
        
        # Detect actual mode by checking if database admin data is available
        try:
            db_admins = await self.admin_manager.get_all_admins()
            # If this succeeds and returns data, we're in database mode
            using_database = len(db_admins) > 0
        except:
            # If it fails, we're in JSON mode
            using_database = False
        
        if using_database:
            # Database mode - use AdminManager
            admins = db_admins
            
            for admin in admins:
                admin_type = "🔥 سوپر ادمین" if admin['is_super_admin'] else "👤 ادمین"
                admin_info = f"{admin_type}: {admin['id']}"
                
                # Check if this is an environment admin
                admin_perms = admin.get('permissions', {})
                if (admin_perms.get('added_by') == 'config_sync' or 
                    int(admin['id']) in env_admin_ids):
                    admin_info += " 🌍 (از فایل تنظیمات)"
                    env_admins.append(admin_info)
                else:
                    admin_info += " 🤝 (اضافه شده دستی)"
                    manual_admins.append(admin_info)
        else:
            # JSON mode - use DataManager
            admins_data = await self.data_manager.load_data('admins')
            
            if isinstance(admins_data, dict):
                # Convert dict format to list for processing
                for user_id_str, admin_data in admins_data.items():
                    admin_id = int(user_id_str)
                    admin_type = "🔥 سوپر ادمین" if admin_data.get('is_super_admin') else "👤 ادمین"
                    admin_info = f"{admin_type}: {admin_id}"
                    
                    # Check if this is an environment admin
                    is_env_admin = (
                        admin_data.get('added_by') == 'env_sync' or 
                        admin_data.get('env_admin') == True or
                        admin_data.get('synced_from_config') == True or
                        admin_data.get('force_synced') == True or
                        admin_id in env_admin_ids
                    )
                    
                    if is_env_admin:
                        admin_info += " 🌍 (از فایل تنظیمات)"
                        env_admins.append(admin_info)
                    else:
                        admin_info += " 🤝 (اضافه شده دستی)"
                        manual_admins.append(admin_info)
            else:
                # List format
                for admin in admins_data:
                    admin_id = admin.get('user_id')
                    admin_type = "🔥 سوپر ادمین" if admin.get('is_super_admin') else "👤 ادمین"
                    admin_info = f"{admin_type}: {admin_id}"
                    
                    # Check if this is an environment admin
                    is_env_admin = (
                        admin.get('added_by') == 'env_sync' or 
                        admin.get('env_admin') == True or
                        admin.get('synced_from_config') == True or
                        admin.get('force_synced') == True or
                        admin_id in env_admin_ids
                    )
                    
                    if is_env_admin:
                        admin_info += " 🌍 (از فایل تنظیمات)"
                        env_admins.append(admin_info)
                    else:
                        admin_info += " 🤝 (اضافه شده دستی)"
                        manual_admins.append(admin_info)
        
        for admin_info in env_admins:
            text += admin_info + "\n"
        for admin_info in manual_admins:
            text += admin_info + "\n"
        
        text += "\n💡 برای افزودن ادمین جدید، از دستور زیر استفاده کنید:\n"
        text += "/add_admin [USER_ID]\n\n"
        text += "💡 برای حذف ادمین:\n"
        text += "/remove_admin [USER_ID]"
        
        keyboard = []
        
        # Add cleanup button for super admins (always show for super admins for testing)
        if is_super:
            keyboard.append([InlineKeyboardButton("🧹 پاک کردن ادمین‌های غیر محیطی", callback_data='admin_cleanup_non_env')])
        
        keyboard.append([InlineKeyboardButton("🔙 بازگشت به منوی اصلی ادمین", callback_data='admin_back_main')])
        reply_markup = InlineKeyboardMarkup(keyboard)
        
        await query.edit_message_text(text, reply_markup=reply_markup)
    
    async def show_users_management(self, query, page: int = 0) -> None:
        """Show users management with pagination and safe formatting"""
        try:
            with open('bot_data.json', 'r', encoding='utf-8') as f:
                data = json.load(f)
            
            users = data.get('users', {})
            
            # Convert to list for pagination
            users_list = list(users.items())
            users_list.reverse()  # Show newest first
            
            # Pagination logic
            users_per_page = 10
            total_users = len(users_list)
            total_pages = max(1, (total_users + users_per_page - 1) // users_per_page)
            current_page = max(0, min(page, total_pages - 1))
            
            start_idx = current_page * users_per_page
            end_idx = start_idx + users_per_page
            page_users = users_list[start_idx:end_idx]
            
            text = "👥 مدیریت کاربران:\n\n"
            text += f"📊 تعداد کل: {total_users} کاربر\n"
            text += f"📄 صفحه {current_page + 1} از {total_pages}\n\n"
            
            if page_users:
                text += "📋 فهرست کاربران:\n"
                for user_id, user_data in page_users:
                    name = user_data.get('name', 'نامشخص')
                    username = user_data.get('username', '')
                    course = user_data.get('course', 'انتخاب نشده')
                    
                    # Safely escape name and username for Markdown
                    safe_name = self._escape_markdown_v2(name) if name else 'نامشخص'
                    
                    # Create clickable profile link with safe formatting
                    if username:
                        # Remove @ if present and create safe username
                        clean_username = username.replace('@', '').replace('_', '\\_')
                        profile_link = f"[{safe_name}](https://t.me/{clean_username})"
                    else:
                        profile_link = f"[{safe_name}](tg://user?id={user_id})"
                    
                    # Translate course name
                    course_name = self._get_course_name_farsi(course)
                    
                    text += f"• {profile_link}\n"
                    text += f"  🆔 ID: `{user_id}`\n"
                    text += f"  📚 دوره: {course_name}\n\n"
            else:
                text += "هیچ کاربری یافت نشد.\n"
            
            # Create pagination buttons
            keyboard = []
            
            # Navigation row
            nav_row = []
            if current_page > 0:
                nav_row.append(InlineKeyboardButton("⬅️ قبلی", callback_data=f'users_page_{current_page - 1}'))
            if current_page < total_pages - 1:
                nav_row.append(InlineKeyboardButton("بعدی ➡️", callback_data=f'users_page_{current_page + 1}'))
            
            if nav_row:
                keyboard.append(nav_row)
            
            # Back button
            keyboard.append([InlineKeyboardButton("🔙 بازگشت به منوی اصلی ادمین", callback_data='admin_back_main')])
            
            reply_markup = InlineKeyboardMarkup(keyboard)
            
            await query.edit_message_text(text, reply_markup=reply_markup, parse_mode='MarkdownV2', disable_web_page_preview=True)
            
        except Exception as e:
            logger.error(f"Error in show_users_management: {e}")
            await query.edit_message_text(
                f"❌ خطا در نمایش کاربران:\n\n"
                f"جزئیات: {str(e)}\n\n"
                f"🔄 لطفاً دوباره تلاش کنید یا با مدیر سیستم تماس بگیرید.",
                reply_markup=InlineKeyboardMarkup([[InlineKeyboardButton("🔙 بازگشت", callback_data='admin_back_main')]])
            )
    
    async def show_payments_management(self, query) -> None:
        """Show payments management"""
        try:
            with open('bot_data.json', 'r', encoding='utf-8') as f:
                data = json.load(f)
            
            payments = data.get('payments', {})
            
            text = "💳 مدیریت پرداخت‌ها:\n\n"
            text += f"📊 تعداد کل: {len(payments)} پرداخت\n"
            
            # Only count approved payments for revenue calculation
            approved_payments = [p for p in payments.values() if p.get('status') == 'approved']
            total_revenue = sum(payment.get('price', 0) for payment in approved_payments)
            text += f"💰 درآمد کل (تایید شده): {total_revenue:,} تومان\n\n"
            
            # Show recent 5 payments
            recent_payments = list(payments.items())[-5:]
            
            text += "🆕 آخرین پرداخت‌ها:\n"
            for payment_id, payment_data in recent_payments:
                user_id = payment_data.get('user_id', 'نامشخص')
                price = payment_data.get('price', 0)
                course_type = payment_data.get('course_type', 'نامشخص')
                # Translate course type to Persian name
                course_name = {
                    'online_weights': 'وزنه آنلاین',
                    'online_cardio': 'هوازی آنلاین', 
                    'online_combo': 'ترکیبی آنلاین',
                    'in_person_cardio': 'هوازی حضوری',
                    'in_person_weights': 'وزنه حضوری',
                    'nutrition_plan': 'برنامه غذایی'
                }.get(course_type, course_type)
                text += f"• {user_id} - {price:,} تومان ({course_name})\n"
            
            keyboard = [[InlineKeyboardButton("🔙 بازگشت به منوی اصلی ادمین", callback_data='admin_back_main')]]
            reply_markup = InlineKeyboardMarkup(keyboard)
            
            await query.edit_message_text(text, reply_markup=reply_markup)
            
        except Exception as e:
            await query.edit_message_text(f"❌ خطا: {str(e)}")
    
    async def back_to_admin_main(self, query, user_id: int) -> None:
        """Return to unified admin command hub"""
        # Clear admin-specific input states when navigating back to main admin
        from admin_error_handler import admin_error_handler
        await admin_error_handler.clear_admin_input_states(self, user_id, "back_to_admin_main")
        
        await self.show_unified_admin_panel(query, user_id)
    
    async def back_to_admin_start(self, query, user_id: int) -> None:
        """Return to main admin hub - the unified admin command center"""
        await self.show_unified_admin_panel(query, user_id)
    
    async def back_to_manage_admins(self, query, user_id: int) -> None:
        """Return to admin management menu"""
        await self.show_admin_management(query)
    
    async def back_to_stats_menu(self, query, user_id: int) -> None:
        """Return to statistics menu"""
        await self.show_statistics(query)
    
    async def back_to_users_menu(self, query, user_id: int) -> None:
        """Return to users management menu"""
        await self.show_user_management(query)
    
    async def back_to_payments_menu(self, query, user_id: int) -> None:
        """Return to payments management menu"""
        await self.show_payment_management(query)
    
    async def back_to_export_menu(self, query, user_id: int) -> None:
        """Return to export menu"""
        await self.show_export_menu(query)
    
    async def back_to_coupons_menu(self, query, user_id: int) -> None:
        """Return to coupons management menu"""
        await self.show_coupon_management(query)
    
    async def show_user_management(self, query) -> None:
        """Show user management menu"""
        await self.show_users_management(query)
    
    async def show_payment_management(self, query) -> None:
        """Show payment management menu - placeholder that redirects to payments"""
        await self.show_payments_management(query)
    
    async def show_unified_admin_panel(self, query, user_id: int) -> None:
        """Unified admin command hub - the ONLY admin panel"""
        is_super = await self.admin_manager.is_super_admin(user_id)
        can_manage_admins = await self.admin_manager.can_add_admins(user_id)
        user_name = query.from_user.first_name or "ادمین"
        
        keyboard = [
            [InlineKeyboardButton("📊 آمار و گزارشات", callback_data='admin_stats'),
             InlineKeyboardButton("👥 مدیریت کاربران", callback_data='admin_users')],
            [InlineKeyboardButton("💳 مدیریت پرداخت‌ها", callback_data='admin_payments'),
             InlineKeyboardButton(" اکسپورت داده‌ها", callback_data='admin_export_menu')],
            [InlineKeyboardButton("🎟️ مدیریت کوپن", callback_data='admin_coupons'),
             InlineKeyboardButton("📋 مدیریت برنامه‌ها", callback_data='admin_plans')]
        ]
        
        if can_manage_admins:
            keyboard.append([InlineKeyboardButton("🔐 مدیریت ادمین‌ها", callback_data='admin_manage_admins')])
        
        keyboard.append([InlineKeyboardButton("👤 حالت کاربر", callback_data='admin_user_mode')])
        
        reply_markup = InlineKeyboardMarkup(keyboard)
        
        admin_type = "🔥 سوپر ادمین" if is_super else "👤 ادمین"
        welcome_text = f"🎛️ پنل مدیریت\n\nسلام {user_name}! 👋\n{admin_type} - مرکز فرماندهی ربات:\n\n📋 همه ابزارهای مدیریت در یک مکان"
        
        await query.edit_message_text(welcome_text, reply_markup=reply_markup)

    async def show_admin_hub_for_command(self, update: Update, context: ContextTypes.DEFAULT_TYPE, user_id: int) -> None:
        """Show the unified admin hub when called from command (/admin)"""
        is_super = await self.admin_manager.is_super_admin(user_id)
        can_manage_admins = await self.admin_manager.can_add_admins(user_id)
        user_name = update.effective_user.first_name or "ادمین"
        
        keyboard = [
            [InlineKeyboardButton("📊 آمار و گزارشات", callback_data='admin_stats'),
             InlineKeyboardButton("👥 مدیریت کاربران", callback_data='admin_users')],
            [InlineKeyboardButton("💳 مدیریت پرداخت‌ها", callback_data='admin_payments'),
             InlineKeyboardButton("📤 اکسپورت داده‌ها", callback_data='admin_export_menu')],
            [InlineKeyboardButton("🎟️ مدیریت کوپن", callback_data='admin_coupons'),
             InlineKeyboardButton("📋 مدیریت برنامه‌ها", callback_data='admin_plans')]
        ]
        
        if can_manage_admins:
            keyboard.append([InlineKeyboardButton("🔐 مدیریت ادمین‌ها", callback_data='admin_manage_admins')])
        
        keyboard.append([InlineKeyboardButton("👤 حالت کاربر", callback_data='admin_user_mode')])
        
        reply_markup = InlineKeyboardMarkup(keyboard)
        
        admin_type = "🔥 سوپر ادمین" if is_super else "👤 ادمین"
        welcome_text = f"🎛️ پنل مدیریت\n\nسلام {user_name}! 👋\n{admin_type} - مرکز فرماندهی ربات:\n\n📋 همه ابزارهای مدیریت در یک مکان"
        
        await update.message.reply_text(welcome_text, reply_markup=reply_markup)

    async def show_admin_hub_for_command_query(self, query, user_id: int) -> None:
        """Show the unified admin hub when called from callback query (for back buttons)"""
        is_super = await self.admin_manager.is_super_admin(user_id)
        can_manage_admins = await self.admin_manager.can_add_admins(user_id)
        user_name = query.from_user.first_name or "ادمین"
        
        keyboard = [
            [InlineKeyboardButton("📊 آمار و گزارشات", callback_data='admin_stats'),
             InlineKeyboardButton("👥 مدیریت کاربران", callback_data='admin_users')],
            [InlineKeyboardButton("💳 مدیریت پرداخت‌ها", callback_data='admin_payments'),
             InlineKeyboardButton("📤 اکسپورت داده‌ها", callback_data='admin_export_menu')],
            [InlineKeyboardButton("🎟️ مدیریت کوپن", callback_data='admin_coupons'),
             InlineKeyboardButton("📋 مدیریت برنامه‌ها", callback_data='admin_plans')]
        ]
        
        if can_manage_admins:
            keyboard.append([InlineKeyboardButton("🔐 مدیریت ادمین‌ها", callback_data='admin_manage_admins')])
        
        keyboard.append([InlineKeyboardButton("👤 حالت کاربر", callback_data='admin_user_mode')])
        
        reply_markup = InlineKeyboardMarkup(keyboard)
        
        admin_type = "🔥 سوپر ادمین" if is_super else "👤 ادمین"
        welcome_text = f"🎛️ پنل مدیریت\n\nسلام {user_name}! 👋\n{admin_type} - مرکز فرماندهی ربات:\n\n📋 همه ابزارهای مدیریت در یک مکان"
        
        await query.edit_message_text(welcome_text, reply_markup=reply_markup)

    async def add_admin_command(self, update: Update, context: ContextTypes.DEFAULT_TYPE) -> None:
        """Handle /add_admin command"""
        user_id = update.effective_user.id
        
        if not await self.admin_manager.can_add_admins(user_id):
            await update.message.reply_text("❌ شما دسترسی افزودن ادمین ندارید.")
            return
        
        if not context.args:
            await update.message.reply_text("❌ لطفا ID کاربر را وارد کنید:\n/add_admin 123456789")
            return
        
        try:
            new_admin_id = int(context.args[0])
            
            success = await self.admin_manager.add_admin(new_admin_id, user_id)
            
            if success:
                await update.message.reply_text(f"✅ کاربر {new_admin_id} به عنوان ادمین اضافه شد.")
            else:
                await update.message.reply_text("❌ خطا در افزودن ادمین.")
                
        except ValueError:
            await update.message.reply_text("❌ ID وارد شده معتبر نیست.")
    
    async def remove_admin_command(self, update: Update, context: ContextTypes.DEFAULT_TYPE) -> None:
        """Handle /remove_admin command"""
        user_id = update.effective_user.id
        
        if not await self.admin_manager.can_remove_admins(user_id):
            await update.message.reply_text("❌ شما دسترسی حذف ادمین ندارید.")
            return
        
        if not context.args:
            await update.message.reply_text("❌ لطفا ID ادمین را وارد کنید:\n/remove_admin 123456789")
            return
        
        try:
            admin_id = int(context.args[0])
            
            if await self.admin_manager.is_super_admin(admin_id):
                await update.message.reply_text("❌ نمی‌توان سوپر ادمین را حذف کرد.")
                return
            
            success = await self.admin_manager.remove_admin(admin_id, user_id)
            
            if success:
                await update.message.reply_text(f"✅ ادمین {admin_id} حذف شد.")
            else:
                await update.message.reply_text("❌ خطا در حذف ادمین.")
                
        except ValueError:
            await update.message.reply_text("❌ ID وارد شده معتبر نیست.")
    
    async def handle_cleanup_non_env_admins(self, query, user_id: int) -> None:
        """Handle cleanup of non-environment admins (super admin only)"""
        if not await self.admin_manager.is_super_admin(user_id):
            await query.edit_message_text("❌ فقط سوپر ادمین‌ها می‌توانند این عملیات را انجام دهند.")
            return
        
        try:
            from config import Config
            
            if Config.USE_DATABASE:
                # Database mode cleanup
                result = await self.admin_manager.cleanup_non_env_admins(user_id)
                removed_count = result['removed']
                removal_details = result['details']
                total_checked = result['total_checked']
                
                if removed_count == 0:
                    await query.edit_message_text(
                        "✅ هیچ ادمین غیر محیطی برای حذف یافت نشد.\n\n"
                        "🔙 بازگشت به مدیریت ادمین‌ها",
                        reply_markup=InlineKeyboardMarkup([[InlineKeyboardButton("🔙 بازگشت به مدیریت ادمین‌ها", callback_data='admin_back_to_manage_admins')]])
                    )
                    return
                
                result_text = f"🧹 پاکسازی ادمین‌های غیر محیطی تکمیل شد!\n\n"
                result_text += f"📊 نتایج:\n"
                result_text += f"• حذف شده: {removed_count}\n"
                result_text += f"• کل ادمین‌های بررسی شده: {total_checked}\n\n"
                
                if removal_details:
                    result_text += "ادمین‌های حذف شده:\n"
                    for detail in removal_details[:10]:  # Show first 10
                        result_text += f"• {detail}\n"
                    
                    if len(removal_details) > 10:
                        result_text += f"• ... و {len(removal_details) - 10} مورد دیگر\n"
                
            else:
                # JSON mode cleanup
                admins_data = await self.data_manager.load_data('admins')
                
                # Identify non-environment admins
                non_env_admins = []
                env_admin_ids = Config.get_admin_ids() or []
                
                # Convert admins_data dict to list format for processing
                if isinstance(admins_data, dict):
                    # Convert from dict format {user_id: admin_data} to list format
                    admins_list = []
                    for user_id, admin_data in admins_data.items():
                        admin_info = admin_data.copy()
                        admin_info['user_id'] = int(user_id)
                        admins_list.append(admin_info)
                    admins_data = admins_list
                
                for admin in admins_data:
                    admin_id = admin.get('user_id')
                    
                    # Skip if this is an environment admin (check multiple possible flags)
                    is_env_admin = (
                        admin.get('added_by') == 'env_sync' or 
                        admin.get('env_admin') == True or
                        admin.get('synced_from_config') == True or
                        admin.get('force_synced') == True or
                        admin_id in env_admin_ids
                    )
                    
                    if is_env_admin:
                        continue
                    
                    # Skip super admins for safety
                    if admin.get('is_super_admin'):
                        continue
                        
                    non_env_admins.append(admin)
                
                if not non_env_admins:
                    await query.edit_message_text(
                        "✅ هیچ ادمین غیر محیطی برای حذف یافت نشد.\n\n"
                        "🔙 بازگشت به مدیریت ادمین‌ها",
                        reply_markup=InlineKeyboardMarkup([[InlineKeyboardButton("🔙 بازگشت به مدیریت ادمین‌ها", callback_data='admin_back_to_manage_admins')]])
                    )
                    return
                
                # Remove non-environment admins
                if isinstance(await self.data_manager.load_data('admins'), dict):
                    # Convert back to dict format for saving
                    remaining_admins_dict = {}
                    for admin in admins_data:
                        if admin not in non_env_admins:
                            remaining_admins_dict[str(admin['user_id'])] = admin
                    
                    await self.data_manager.save_data('admins', remaining_admins_dict)
                else:
                    # List format
                    remaining_admins = [
                        admin for admin in admins_data 
                        if admin not in non_env_admins
                    ]
                    await self.data_manager.save_data('admins', remaining_admins)
                
                removed_count = len(non_env_admins)
                
                result_text = f"🧹 پاکسازی ادمین‌های غیر محیطی تکمیل شد!\n\n"
                result_text += f"📊 نتایج:\n"
                result_text += f"• حذف شده: {removed_count}\n"
                result_text += f"• کل ادمین‌های بررسی شده: {len(non_env_admins)}\n\n"
                
                if non_env_admins:
                    result_text += "ادمین‌های حذف شده:\n"
                    for admin in non_env_admins[:10]:  # Show first 10
                        result_text += f"• {admin.get('user_id')}\n"
                    
                    if len(non_env_admins) > 10:
                        result_text += f"• ... و {len(non_env_admins) - 10} مورد دیگر\n"
            
            result_text += "\n🌍 ادمین‌های محیطی (از فایل .env) دست نخورده باقی ماندند."
            
            keyboard = [[InlineKeyboardButton("🔙 بازگشت", callback_data='admin_manage_admins')]]
            reply_markup = InlineKeyboardMarkup(keyboard)
            
            await query.edit_message_text(result_text, reply_markup=reply_markup)
            
        except Exception as e:
            await query.edit_message_text(
                f"❌ خطا در پاکسازی ادمین‌ها: {str(e)}\n\n"
                "🔙 بازگشت به مدیریت ادمین‌ها",
                reply_markup=InlineKeyboardMarkup([[InlineKeyboardButton("🔙 بازگشت به مدیریت ادمین‌ها", callback_data='admin_back_to_manage_admins')]])
            )
    
    async def get_id_command(self, update: Update, context: ContextTypes.DEFAULT_TYPE) -> None:
        """Handle /id command to show user's ID"""
        user_id = update.effective_user.id
        username = update.effective_user.username
        first_name = update.effective_user.first_name
        
        is_admin = await self.admin_manager.is_admin(user_id)
        is_super = await self.admin_manager.is_super_admin(user_id)
        
        if is_super:
            role = "🔥 سوپر ادمین"
        elif is_admin:
            role = "👤 ادمین"
        else:
            role = "👤 کاربر عادی"
        
        text = f"""🆔 اطلاعات شما:

{role}
📱 Chat ID: `{user_id}`
👤 نام: {first_name or 'نامشخص'}
🔗 نام کاربری: @{username or 'ندارد'}"""
        
        await update.message.reply_text(text, parse_mode='Markdown')

    async def admin_menu_callback(self, query) -> None:
        """Redirect to unified admin panel - no separate menu"""
        user_id = query.from_user.id
        await self.show_unified_admin_panel(query, user_id)
    
    async def show_pending_payments(self, query) -> None:
        """Show pending payments for quick admin access"""
        try:
            with open('bot_data.json', 'r', encoding='utf-8') as f:
                data = json.load(f)
            
            payments = data.get('payments', {})
            pending = {k: v for k, v in payments.items() if v.get('status') == 'pending_approval'}
            
            if not pending:
                text = "✅ هیچ پرداخت معلقی وجود ندارد!"
            else:
                text = f"⏳ پرداخت‌های معلق ({len(pending)} مورد):\n\n"
                for payment_id, payment in list(pending.items())[:5]:  # Show max 5
                    user_name = payment.get('user_name', 'نامشخص')
                    amount = payment.get('price', 0)
                    course = payment.get('course', 'نامشخص')
                    text += f"👤 {user_name} - {course}\n💰 {amount:,} تومان\n\n"
                
                if len(pending) > 5:
                    text += f"... و {len(pending) - 5} مورد دیگر"
            
            keyboard = [
                [InlineKeyboardButton("💳 مدیریت کامل پرداخت‌ها", callback_data='admin_payments')],
                [InlineKeyboardButton("🔙 منوی اصلی ادمین", callback_data='admin_back_main')]
            ]
            reply_markup = InlineKeyboardMarkup(keyboard)
            
            await query.edit_message_text(text, reply_markup=reply_markup)
            
        except Exception as e:
            await query.edit_message_text(f"❌ خطا در بارگیری پرداخت‌ها: {str(e)}")
    
    # 📥 EXPORT FUNCTIONALITY
    async def show_export_menu(self, query) -> None:
        """Show export options menu"""
        text = """📥 اکسپورت

انتخاب کنید:"""
        
        keyboard = [
            [InlineKeyboardButton("📤 صادرات کاربران (CSV)", callback_data='admin_export_users')],
            [InlineKeyboardButton("📤 صادرات پرداخت‌ها (CSV)", callback_data='admin_export_payments')],
            [InlineKeyboardButton("📤 صادرات پرسشنامه (CSV)", callback_data='admin_export_questionnaire')],
            [InlineKeyboardButton("📤 صادرات مدارک شخص خاص", callback_data='admin_export_person')],
            [InlineKeyboardButton("📤 صادرات تلگرام‌ها (CSV)", callback_data='admin_export_telegram')],
            [InlineKeyboardButton("📤 پشتیبان کامل (JSON)", callback_data='admin_export_all')],
            [InlineKeyboardButton("📋 دانلود نمونه کاربران", callback_data='admin_template_users')],
            [InlineKeyboardButton("📋 دانلود نمونه پرداخت‌ها", callback_data='admin_template_payments')],
            [InlineKeyboardButton("🔙 بازگشت", callback_data='admin_back_main')]
        ]
        reply_markup = InlineKeyboardMarkup(keyboard)
        
        await query.edit_message_text(text, reply_markup=reply_markup)

    async def export_users_csv(self, query) -> None:
        """Export users data to CSV format"""
        try:
            with open('bot_data.json', 'r', encoding='utf-8') as f:
                data = json.load(f)
            
            users = data.get('users', {})
            
            if not users:
                await query.edit_message_text(
                    "📭 هیچ کاربری برای صادرات وجود ندارد!",
                    reply_markup=InlineKeyboardMarkup([
                        [InlineKeyboardButton("🔙 بازگشت", callback_data='admin_export_menu')]
                    ])
                )
                return
            
            # Create CSV content
            output = io.StringIO()
            writer = csv.writer(output)
            
            # CSV Headers
            headers = [
                'user_id', 'name', 'username', 'course_selected', 'payment_status',
                'questionnaire_completed', 'registration_date', 'last_interaction'
            ]
            writer.writerow(headers)
            
            # Write user data
            for user_id, user_data in users.items():
                row = [
                    user_id,
                    user_data.get('name', ''),
                    user_data.get('username', ''),
                    user_data.get('course_selected', ''),
                    user_data.get('payment_status', ''),
                    user_data.get('questionnaire_completed', False),
                    user_data.get('last_updated', ''),
                    user_data.get('last_interaction', '')
                ]
                writer.writerow(row)
            
            csv_content = output.getvalue()
            
            # Send CSV file
            timestamp = datetime.now().strftime('%Y%m%d_%H%M%S')
            filename = f"users_export_{timestamp}.csv"
            
            await query.message.reply_document(
                document=io.BytesIO(csv_content.encode('utf-8')),
                filename=filename,
                caption=f"📤 صادرات کاربران\n\n"
                       f"📊 تعداد: {len(users)} کاربر\n"
                       f"📅 تاریخ: {datetime.now().strftime('%Y/%m/%d %H:%M')}"
            )
            
            keyboard = [[InlineKeyboardButton("🔙 بازگشت", callback_data='admin_export_menu')]]
            reply_markup = InlineKeyboardMarkup(keyboard)
            await query.edit_message_text("✅ فایل CSV کاربران ارسال شد!", reply_markup=reply_markup)
            
        except Exception as e:
            await query.edit_message_text(f"❌ خطا در صادرات کاربران: {str(e)}")

    async def export_payments_csv(self, query) -> None:
        """Export payments data to CSV format"""
        try:
            with open('bot_data.json', 'r', encoding='utf-8') as f:
                data = json.load(f)
            
            payments = data.get('payments', {})
            
            if not payments:
                await query.edit_message_text(
                    "📭 هیچ پرداختی برای صادرات وجود ندارد!",
                    reply_markup=InlineKeyboardMarkup([
                        [InlineKeyboardButton("🔙 بازگشت", callback_data='admin_export_menu')]
                    ])
                )
                return
            
            # Create CSV content
            output = io.StringIO()
            writer = csv.writer(output)
            
            # CSV Headers
            headers = [
                'payment_id', 'user_id', 'course_type', 'price', 'status',
                'payment_date', 'approval_date', 'rejection_reason'
            ]
            writer.writerow(headers)
            
            # Write payment data
            for payment_id, payment_data in payments.items():
                row = [
                    payment_id,
                    payment_data.get('user_id', ''),
                    payment_data.get('course_type', ''),
                    payment_data.get('price', ''),
                    payment_data.get('status', ''),
                    payment_data.get('timestamp', ''),
                    payment_data.get('approval_date', ''),
                    payment_data.get('rejection_reason', '')
                ]
                writer.writerow(row)
            
            csv_content = output.getvalue()
            
            # Send CSV file
            timestamp = datetime.now().strftime('%Y%m%d_%H%M%S')
            filename = f"payments_export_{timestamp}.csv"
            
            await query.message.reply_document(
                document=io.BytesIO(csv_content.encode('utf-8')),
                filename=filename,
                caption=f"📤 صادرات پرداخت‌ها\n\n"
                       f"📊 تعداد: {len(payments)} پرداخت\n"
                       f"📅 تاریخ: {datetime.now().strftime('%Y/%m/%d %H:%M')}"
            )
            
            keyboard = [[InlineKeyboardButton("🔙 بازگشت", callback_data='admin_export_menu')]]
            reply_markup = InlineKeyboardMarkup(keyboard)
            await query.edit_message_text("✅ فایل CSV پرداخت‌ها ارسال شد!", reply_markup=reply_markup)
            
        except Exception as e:
            await query.edit_message_text(f"❌ خطا در صادرات پرداخت‌ها: {str(e)}")

    async def export_questionnaire_csv(self, query) -> None:
        """Export questionnaire data including photos to CSV format"""
        try:
            # Load questionnaire data
            questionnaire_file = 'questionnaire_data.json'
            if not os.path.exists(questionnaire_file):
                await query.edit_message_text(
                    "📭 هیچ داده پرسشنامه‌ای برای صادرات وجود ندارد!",
                    reply_markup=InlineKeyboardMarkup([
                        [InlineKeyboardButton("🔙 بازگشت", callback_data='admin_export_menu')]
                    ])
                )
                return
            
            with open(questionnaire_file, 'r', encoding='utf-8') as f:
                questionnaire_data = json.load(f)
            
            # Filter out non-user data (responses, photos, completed are not user IDs)
            # Only process entries that look like user IDs (numeric strings)
            user_questionnaires = {}
            for key, value in questionnaire_data.items():
                if key.isdigit() and isinstance(value, dict):
                    user_questionnaires[key] = value
            
            if not user_questionnaires:
                await query.edit_message_text(
                    "📭 هیچ پرسشنامه‌ای تکمیل نشده است!",
                    reply_markup=InlineKeyboardMarkup([
                        [InlineKeyboardButton("🔙 بازگشت", callback_data='admin_export_menu')]
                    ])
                )
                return
            
            # Create CSV content
            output = io.StringIO()
            writer = csv.writer(output)
            
            # CSV Headers
            headers = [
                'user_id', 'نام_فامیل', 'سن', 'قد', 'وزن', 'تجربه_لیگ', 'وقت_تمرین',
                'هدف_مسابقات', 'وضعیت_تیم', 'تمرین_اخیر', 'جزئیات_هوازی', 'جزئیات_وزنه',
                'تجهیزات', 'اولویت_اصلی', 'مصدومیت', 'تغذیه_خواب', 'نوع_تمرین', 'چالش‌ها',
                'تعداد_عکس', 'شناسه‌های_عکس', 'بهبود_بدنی', 'شبکه‌های_اجتماعی', 'شماره_تماس',
                'تاریخ_شروع', 'تاریخ_تکمیل', 'وضعیت_تکمیل'
            ]
            writer.writerow(headers)
            
            # Write questionnaire data
            for user_id, user_progress in user_questionnaires.items():
                answers = user_progress.get('answers', {})
                photos = answers.get('photos', {})
                
                # Count photos and create file_id list
                photo_count = 0
                photo_file_ids = []
                for step_photos in photos.values():
                    if isinstance(step_photos, list):
                        photo_count += len(step_photos)
                        # Extract file_ids from the photo objects
                        for photo in step_photos:
                            if isinstance(photo, dict) and 'file_id' in photo:
                                photo_file_ids.append(photo['file_id'])
                            elif isinstance(photo, str):
                                photo_file_ids.append(photo)  # Legacy format
                
                row = [
                    user_id,
                    answers.get('1', ''),  # نام فامیل
                    answers.get('2', ''),  # سن
                    answers.get('3', ''),  # قد
                    answers.get('4', ''),  # وزن
                    answers.get('5', ''),  # تجربه لیگ
                    answers.get('6', ''),  # وقت تمرین
                    answers.get('7', ''),  # هدف مسابقات
                    answers.get('8', ''),  # وضعیت تیم
                    answers.get('9', ''),  # تمرین اخیر
                    answers.get('10', ''), # جزئیات هوازی
                    answers.get('11', ''), # جزئیات وزنه
                    answers.get('12', ''), # تجهیزات
                    answers.get('13', ''), # اولویت اصلی
                    answers.get('14', ''), # مصدومیت
                    answers.get('15', ''), # تغذیه خواب
                    answers.get('16', ''), # نوع تمرین
                    answers.get('17', ''), # چالش‌ها
                    photo_count,           # تعداد عکس
                    '|'.join(photo_file_ids), # شناسه‌های عکس (جدا شده با |)
                    answers.get('19', ''), # بهبود بدنی
                    answers.get('20', ''), # شبکه‌های اجتماعی
                    answers.get('21', ''), # شماره تماس
                    user_progress.get('started_at', ''),
                    user_progress.get('completed_at', ''),
                    'تکمیل شده' if user_progress.get('completed', False) else 'در حال انجام'
                ]
                writer.writerow(row)
            
            csv_content = output.getvalue()
            
            # Send CSV file with BOM for proper Persian text display in Excel
            timestamp = datetime.now().strftime('%Y%m%d_%H%M%S')
            filename = f"questionnaire_export_{timestamp}.csv"
            
            # Add BOM (Byte Order Mark) for UTF-8 to ensure proper display in Excel
            csv_bytes = '\ufeff'.encode('utf-8') + csv_content.encode('utf-8')
            
            await query.message.reply_document(
                document=io.BytesIO(csv_bytes),
                filename=filename,
                caption=f"📤 صادرات پرسشنامه‌ها\n\n"
                       f"📊 تعداد: {len(user_questionnaires)} پرسشنامه\n"
                       f"📷 شامل اطلاعات عکس‌ها\n"
                       f"📅 تاریخ: {datetime.now().strftime('%Y/%m/%d %H:%M')}\n"
                       f"💡 برای نمایش صحیح فارسی، با Excel باز کنید"
            )
            
            keyboard = [[InlineKeyboardButton("🔙 بازگشت", callback_data='admin_export_menu')]]
            reply_markup = InlineKeyboardMarkup(keyboard)
            await query.edit_message_text("✅ فایل CSV پرسشنامه‌ها ارسال شد!", reply_markup=reply_markup)
            
        except Exception as e:
            await admin_error_handler.handle_admin_error(
                update=query,
                context=None,
                error=e,
                operation_context="export_questionnaire_csv",
                admin_id=query.from_user.id
            )
            await query.edit_message_text(f"❌ خطا در صادرات پرسشنامه‌ها: {str(e)}")

    async def show_completed_users_list(self, query) -> None:
        """Show list of users who completed questionnaire for personal export"""
        try:
            # Load questionnaire data
            questionnaire_file = 'questionnaire_data.json'
            if not os.path.exists(questionnaire_file):
                await query.edit_message_text(
                    "📭 هیچ کاربری پرسشنامه تکمیل نکرده است!",
                    reply_markup=InlineKeyboardMarkup([
                        [InlineKeyboardButton("🔙 بازگشت", callback_data='admin_export_menu')]
                    ])
                )
                return
            
            with open(questionnaire_file, 'r', encoding='utf-8') as f:
                questionnaire_data = json.load(f)
            
            # Load user data to get names
            with open('bot_data.json', 'r', encoding='utf-8') as f:
                bot_data = json.load(f)
            
            users = bot_data.get('users', {})
            completed_users = []
            
            # Filter out system keys and only process user IDs (numeric strings)
            for user_id, q_data in questionnaire_data.items():
                # Skip system keys like 'responses', 'photos', 'completed'
                if not user_id.isdigit():
                    continue
                    
                # Check if user has completed questionnaire or has any answers
                if not isinstance(q_data, dict):
                    continue
                    
                # Include users who have completed OR have some answers
                has_answers = bool(q_data.get('answers', {}))
                is_completed = q_data.get('completed', False)
                
                if has_answers or is_completed:
                    user_info = users.get(user_id, {})
                    user_name = user_info.get('name', 'نامشخص')
                    user_phone = user_info.get('phone', 'نامشخص')
                    completion_date = q_data.get('completion_timestamp', q_data.get('completed_at', ''))
                    
                    # Count photos correctly from answers
                    answers = q_data.get('answers', {})
                    photos_count = 0
                    documents_count = 0
                    
                    # Count photos and documents from answers
                    for step_key, step_value in answers.items():
                        if step_key == 'photos' and isinstance(step_value, dict):
                            for step_photos in step_value.values():
                                if isinstance(step_photos, list):
                                    photos_count += len(step_photos)
                        elif step_key == 'documents' and isinstance(step_value, dict):
                            documents_count = len(step_value)
                    
                    completed_users.append({
                        'user_id': user_id,
                        'name': user_name,
                        'phone': user_phone,
                        'completion_date': completion_date,
                        'photos_count': photos_count,
                        'documents_count': documents_count,
                        'is_completed': is_completed
                    })
            
            if not completed_users:
                await query.edit_message_text(
                    "📭 هیچ کاربری پرسشنامه شروع نکرده است!",
                    reply_markup=InlineKeyboardMarkup([
                        [InlineKeyboardButton("🔙 بازگشت", callback_data='admin_export_menu')]
                    ])
                )
                return
            
            # Sort by completion date (newest first)
            completed_users.sort(key=lambda x: x.get('completion_date', ''), reverse=True)
            
            # Create buttons for each user (max 20 users to avoid message length issues)
            keyboard = []
            text = "👥 کاربران با پرسشنامه:\n\n"
            
            for i, user in enumerate(completed_users[:20]):
                user_id = user['user_id']
                name = user['name']
                phone = user['phone']
                photos = user['photos_count']
                docs = user['documents_count']
                status = "✅" if user['is_completed'] else "🔄"
                
                text += f"{i+1}. {status} {name} ({phone})\n📷 {photos} عکس | 📎 {docs} سند\n\n"
                
                keyboard.append([InlineKeyboardButton(
                    f"{i+1}. {status} {name} ({phone}) - 📷{photos} 📎{docs}",
                    callback_data=f'export_user_{user_id}'
                )])
            
            keyboard.append([InlineKeyboardButton("🔙 بازگشت", callback_data='admin_export_menu')])
            reply_markup = InlineKeyboardMarkup(keyboard)
            
            await query.edit_message_text(text, reply_markup=reply_markup)
            
        except Exception as e:
            logger.error(f"Error in show_completed_users_list: {e}")
            await query.edit_message_text(
                f"❌ خطا در بارگذاری لیست کاربران: {str(e)}",
                reply_markup=InlineKeyboardMarkup([
                    [InlineKeyboardButton("🔙 بازگشت", callback_data='admin_export_menu')]
                ])
            )
            
            if len(completed_users) > 20:
                text += f"\n⚠️ فقط 20 کاربر اول نمایش داده شد. کل: {len(completed_users)} کاربر"
            
            await query.edit_message_text(text, reply_markup=reply_markup)
            
        except Exception as e:
            await admin_error_handler.handle_admin_error(
                update=query,
                context=None,
                error=e,
                operation_context="show_completed_users_list",
                admin_id=query.from_user.id
            )
            await query.edit_message_text(f"❌ خطا در بارگذاری لیست کاربران: {str(e)}")

    async def export_user_personal_data(self, query, user_id: str, context) -> None:
        """Export all data for a specific user including questionnaire photos and documents"""
        try:
            # Load all data
            with open('bot_data.json', 'r', encoding='utf-8') as f:
                bot_data = json.load(f)
            
            questionnaire_file = 'questionnaire_data.json'
            questionnaire_data = {}
            if os.path.exists(questionnaire_file):
                with open(questionnaire_file, 'r', encoding='utf-8') as f:
                    questionnaire_data = json.load(f)
            
            # Get user data
            user_data = bot_data.get('users', {}).get(user_id, {})
            user_questionnaire = questionnaire_data.get(user_id, {})
            
            # Log detailed questionnaire analysis for debugging
            await admin_error_handler.log_questionnaire_data_analysis(user_id, user_questionnaire)
            
            if not user_data:
                await query.edit_message_text(
                    "❌ کاربر یافت نشد!",
                    reply_markup=InlineKeyboardMarkup([
                        [InlineKeyboardButton("🔙 بازگشت", callback_data='admin_export_person')]
                    ])
                )
                return
            
            user_name = user_data.get('name', 'نامشخص')
            
            # Translate course to Persian name
            course_type = user_data.get('course_selected', 'نامشخص')
            course_name = {
                'online_weights': 'وزنه آنلاین',
                'online_cardio': 'هوازی آنلاین', 
                'online_combo': 'ترکیبی آنلاین',
                'in_person_cardio': 'هوازی حضوری',
                'in_person_weights': 'وزنه حضوری',
                'nutrition_plan': 'برنامه غذایی'
            }.get(course_type, course_type)
            
            # Count photos and get their info
            photo_count = 0
            photo_files = []
            document_count = 0
            document_files = []
            
            if user_questionnaire.get('answers'):
                answers = user_questionnaire.get('answers', {})
                
                # Add comprehensive debugging for document export
                admin_id = query.from_user.id
                await admin_error_handler.log_admin_action(
                    admin_id, 
                    "export_user_start", 
                    {"export_user_id": user_id, "user_name": user_name}
                )
                
                print(f"🔍 DEBUG: Processing user {user_id} ({user_name})")
                print(f"📝 Answer keys: {list(answers.keys())}")
                
                admin_error_handler.admin_logger.info(f"EXPORT DEBUG - Processing user {user_id} | Answer keys: {list(answers.keys())}")
                self.admin_logger = admin_error_handler.admin_logger
                
                # Handle photos stored in the 'photos' key
                photos_data = answers.get('photos', {})
                print(f"📷 Photos data: {type(photos_data)} with keys: {list(photos_data.keys()) if isinstance(photos_data, dict) else 'Not a dict'}")
                
                if isinstance(photos_data, dict):
                    for step, step_photos in photos_data.items():
                        if isinstance(step_photos, list):
                            for photo in step_photos:
                                photo_count += 1
                                if isinstance(photo, dict):
                                    file_id = photo.get('file_id')
                                    local_path = photo.get('local_path')
                                    if local_path and os.path.exists(local_path):
                                        photo_files.append((step, local_path, file_id))
                                    elif file_id:
                                        photo_files.append((step, None, file_id))  # No local file, but has file_id
                                elif isinstance(photo, str):
                                    # Legacy format where photo is just a file_id
                                    photo_files.append((step, None, photo))
                
                # Handle other step-based photos (for backward compatibility)
                for step, answer in answers.items():
                    if step == 'photos' or step == 'documents':
                        continue  # Already processed above
                    if isinstance(answer, dict) and answer.get('type') == 'photo':
                        photo_count += 1
                        local_path = answer.get('local_path')
                        file_ids = answer.get('file_ids', [])
                        
                        if local_path and os.path.exists(local_path):
                            photo_files.append((step, local_path, file_ids[0] if file_ids else None))
                        elif file_ids:
                            for i, file_id in enumerate(file_ids):
                                photo_files.append((step, None, file_id))
                
                # Check for documents in questionnaire answers
                documents_data = answers.get('documents', {})
                print(f"📎 Documents data: {type(documents_data)} content: {documents_data}")
                
                await admin_error_handler.log_file_operation(
                    operation="check_documents",
                    file_type="document",
                    success=True,
                    admin_id=admin_id,
                    error_message=f"Documents data type: {type(documents_data)}, content: {documents_data}"
                )
                
                if isinstance(documents_data, dict):
                    for step, doc_info in documents_data.items():
                        if isinstance(doc_info, dict):
                            document_count += 1
                            document_files.append((step, doc_info))
                            print(f"📎 Found document in step {step}: {doc_info}")
                            
                            await admin_error_handler.log_file_operation(
                                operation="found_document",
                                file_type="document",
                                file_id=doc_info.get('file_id'),
                                success=True,
                                admin_id=admin_id,
                                error_message=f"Step {step}, doc_info: {doc_info}"
                            )
                        else:
                            print(f"⚠️ Document in step {step} is not a dict: {type(doc_info)} - {doc_info}")
                            
                            await admin_error_handler.log_file_operation(
                                operation="invalid_document_format",
                                file_type="document",
                                success=False,
                                admin_id=admin_id,
                                error_message=f"Step {step}, invalid format: {type(doc_info)} - {doc_info}"
                            )
                
                # Also check for any document-like fields in other answers
                for step, answer in answers.items():
                    if isinstance(answer, dict) and answer.get('type') == 'document':
                        print(f"📎 Found document-type answer in step {step}: {answer}")
                        document_count += 1
                        document_files.append((step, answer))
                
                print(f"📊 Final counts - Photos: {photo_count}, Documents: {document_count}")
                
                # Initialize counters for export process
                documents_added = 0
                documents_failed = 0
                photos_added = 0
                photos_downloaded = 0
                photos_noted = 0
                
                # Log final export summary
                await admin_error_handler.log_document_export_debug(
                    admin_id,
                    user_id,
                    user_questionnaire,
                    document_count,
                    {
                        "documents_added": documents_added,
                        "documents_failed": documents_failed,
                        "photos_added": photos_added,
                        "photos_downloaded": photos_downloaded
                    }
                )
            
            # Create comprehensive user report
            report = f"""📋 گزارش کامل کاربر: {user_name}

👤 اطلاعات شخصی:
• نام: {user_data.get('name', 'نامشخص')}
• تلفن: {user_data.get('phone', 'نامشخص')}
• شناسه: {user_id}
• دوره: {course_name}
• وضعیت پرداخت: {user_data.get('payment_status', 'نامشخص')}

📝 پرسشنامه:
• وضعیت: {'تکمیل شده' if user_questionnaire.get('completed') else 'تکمیل نشده'}
• تاریخ تکمیل: {user_questionnaire.get('completion_timestamp', user_questionnaire.get('completed_at', 'نامشخص'))}

📷 تصاویر پرسشنامه: {photo_count} عکس
📎 اسناد ارسالی: {document_count} سند

💡 نکته: {f'اسناد در قدم‌های 10 و 11 (تمرین هوازی/وزنه) قابل آپلود هستند' if document_count == 0 else 'اسناد آپلود شده موجود است'}

"""
            
            # Add questionnaire answers
            if user_questionnaire.get('answers'):
                report += "\n📋 پاسخ‌های پرسشنامه:\n"
                for step, answer in user_questionnaire.get('answers', {}).items():
                    if step in ['documents', 'photos']:
                        continue  # Skip these, we'll handle them separately
                    elif isinstance(answer, dict):
                        if answer.get('type') == 'photo':
                            local_path = answer.get('local_path', 'مسیر نامشخص')
                            report += f"سوال {step}: [تصویر] {os.path.basename(local_path) if local_path != 'مسیر نامشخص' else 'فایل موجود نیست'}\n"
                        else:
                            report += f"سوال {step}: {answer.get('text', 'پاسخ نامشخص')}\n"
                    else:
                        report += f"سوال {step}: {answer}\n"
            
            # Add documents info from questionnaire data
            if document_files:
                report += "\n📎 اسناد ارسالی در پرسشنامه:\n"
                for i, (step, doc_info) in enumerate(document_files, 1):
                    doc_name = doc_info.get('name', 'نامشخص')
                    doc_file_id = doc_info.get('file_id', 'نامشخص')
                    report += f"{i}. سوال {step}: {doc_name}\n"
                    report += f"   🆔 File ID: {doc_file_id}\n"
            
            # Create temporary directory for zip file
            timestamp = datetime.now().strftime('%Y%m%d_%H%M%S')
            
            # Create zip file with report and photos
            zip_filename = f"user_export_{user_id}_{timestamp}.zip"
            temp_zip_path = os.path.join(tempfile.gettempdir(), zip_filename)
            
            with zipfile.ZipFile(temp_zip_path, 'w', zipfile.ZIP_DEFLATED) as zipf:
                # Add text report
                report_filename = f"گزارش_{user_name}_{user_id}.txt"
                zipf.writestr(report_filename, report.encode('utf-8'))
                
                # Add photos if they exist
                for step, photo_path, file_id in photo_files:
                    try:
                        if photo_path and os.path.exists(photo_path):
                            # Local file exists
                            photo_extension = os.path.splitext(photo_path)[1]
                            photo_name = f"تصویر_قدم_{step}{photo_extension}"
                            zipf.write(photo_path, f"photos/{photo_name}")
                            photos_added += 1
                        elif file_id:
                            # Try to download from Telegram using file_id
                            try:
                                file = await context.bot.get_file(file_id)
                                
                                # Determine file extension from file path or default to .jpg
                                file_extension = '.jpg'
                                if hasattr(file, 'file_path') and file.file_path:
                                    file_extension = os.path.splitext(file.file_path)[1] or '.jpg'
                                
                                # Create temp file for photo
                                temp_photo_path = os.path.join(tempfile.gettempdir(), f"temp_photo_{step}_{file_id[:10]}{file_extension}")
                                
                                # Download the file
                                await file.download_to_drive(temp_photo_path)
                                
                                # Add to zip with meaningful name
                                photo_name = f"تصویر_قدم_{step}_{file_id[:10]}{file_extension}"
                                zipf.write(temp_photo_path, f"photos/{photo_name}")
                                photos_downloaded += 1
                                
                                # Clean up temp file
                                try:
                                    os.unlink(temp_photo_path)
                                except:
                                    pass
                                    
                            except Exception as download_error:
                                print(f"Error downloading photo for step {step}: {download_error}")
                                # Add a note about the failed download
                                note_content = f"Step {step}: Photo (File ID: {file_id})\nDownload failed: {str(download_error)}\n"
                                zipf.writestr(f"failed_photo_step_{step}_{file_id[:10]}.txt", note_content.encode('utf-8'))
                                photos_noted += 1
                        else:
                            # No file_id and no local path
                            note_content = f"Step {step}: Photo data incomplete (no file_id or local_path)\n"
                            zipf.writestr(f"missing_photo_step_{step}.txt", note_content.encode('utf-8'))
                            photos_noted += 1
                    except Exception as e:
                        print(f"Error processing photo for step {step}: {e}")
                        photos_noted += 1
                
                # Add documents by downloading them from Telegram
                await admin_error_handler.log_admin_action(
                    admin_id,
                    "start_document_download",
                    {"total_documents": len(document_files)}
                )
                
                for step, doc_info in document_files:
                    try:
                        doc_file_id = doc_info.get('file_id')
                        doc_name = doc_info.get('name', f'document_step_{step}')
                        
                        await admin_error_handler.log_file_operation(
                            operation="attempt_document_download",
                            file_type="document",
                            file_id=doc_file_id,
                            admin_id=admin_id,
                            error_message=f"Step {step}, name: {doc_name}"
                        )
                        
                        if doc_file_id:
                            # Try to download the document from Telegram
                            try:
                                # Get file from Telegram
                                file = await context.bot.get_file(doc_file_id)
                                
                                await admin_error_handler.log_file_operation(
                                    operation="telegram_get_file_success",
                                    file_type="document",
                                    file_id=doc_file_id,
                                    success=True,
                                    admin_id=admin_id
                                )
                                
                                # Create temp file for document
                                doc_extension = os.path.splitext(doc_name)[1] or '.pdf'
                                temp_doc_path = os.path.join(tempfile.gettempdir(), f"temp_doc_{step}_{doc_name}")
                                
                                # Download the file
                                await file.download_to_drive(temp_doc_path)
                                
                                await admin_error_handler.log_file_operation(
                                    operation="document_download_success",
                                    file_type="document",
                                    file_id=doc_file_id,
                                    local_path=temp_doc_path,
                                    success=True,
                                    admin_id=admin_id
                                )
                                
                                # Add to zip with meaningful name
                                zip_doc_name = f"سند_قدم_{step}_{doc_name}"
                                zipf.write(temp_doc_path, f"documents/{zip_doc_name}")
                                documents_added += 1
                                
                                await admin_error_handler.log_file_operation(
                                    operation="zip_add_document",
                                    file_type="document",
                                    local_path=temp_doc_path,
                                    success=True,
                                    admin_id=admin_id,
                                    error_message=f"Added as {zip_doc_name}"
                                )
                                
                                # Clean up temp file
                                try:
                                    os.unlink(temp_doc_path)
                                except:
                                    pass
                                    
                            except Exception as download_error:
                                print(f"Error downloading document for step {step}: {download_error}")
                                
                                await admin_error_handler.log_file_operation(
                                    operation="document_download_failed",
                                    file_type="document",
                                    file_id=doc_file_id,
                                    success=False,
                                    admin_id=admin_id,
                                    error_message=str(download_error)
                                )
                                
                                # Add a note about the failed download
                                note_content = f"Step {step}: Document '{doc_name}' (File ID: {doc_file_id})\nDownload failed: {str(download_error)}\n"
                                zipf.writestr(f"failed_document_step_{step}.txt", note_content.encode('utf-8'))
                                documents_failed += 1
                        else:
                            await admin_error_handler.log_file_operation(
                                operation="document_no_file_id",
                                file_type="document",
                                success=False,
                                admin_id=admin_id,
                                error_message=f"Step {step}: No file_id in doc_info: {doc_info}"
                            )
                            documents_failed += 1
                    except Exception as e:
                        print(f"Error processing document for step {step}: {e}")
                        
                        await admin_error_handler.log_file_operation(
                            operation="document_processing_error",
                            file_type="document",
                            success=False,
                            admin_id=admin_id,
                            error_message=f"Step {step}: {str(e)}"
                        )
                        documents_failed += 1
                
                # Add note about photos
                total_photos_processed = photos_added + photos_downloaded
                if total_photos_processed > 0 or photos_noted > 0:
                    photo_note = f"📷 تصاویر در این بسته:\n"
                    if photos_added > 0:
                        photo_note += f"• {photos_added} تصویر محلی در پوشه photos\n"
                    if photos_downloaded > 0:
                        photo_note += f"• {photos_downloaded} تصویر دانلود شده از تلگرام در پوشه photos\n"
                    if photos_noted > 0:
                        photo_note += f"• {photos_noted} تصویر قابل دسترسی نبود (یادداشت خطا موجود)\n"
                    if total_photos_processed < photo_count:
                        photo_note += f"⚠️ {photo_count - total_photos_processed - photos_noted} تصویر به دلیل عدم دسترسی، اضافه نشد.\n"
                    zipf.writestr("راهنمای_تصاویر.txt", photo_note.encode('utf-8'))
                
                # Add note about documents
                if documents_added > 0 or documents_failed > 0:
                    doc_note = f"📎 اسناد در این بسته:\n"
                    if documents_added > 0:
                        doc_note += f"• {documents_added} سند با موفقیت دانلود شده در پوشه documents\n"
                    if documents_failed > 0:
                        doc_note += f"• {documents_failed} سند دانلود نشد (یادداشت خطا موجود)\n"
                    zipf.writestr("راهنمای_اسناد.txt", doc_note.encode('utf-8'))
            
            # Send the zip file
            with open(temp_zip_path, 'rb') as zip_file:
                await query.message.reply_document(
                    document=zip_file,
                    filename=zip_filename,
                    caption=f"📤 گزارش کامل کاربر {user_name}\n\n"
                           f"📋 شامل: گزارش متنی + {total_photos_processed} تصویر + {documents_added} سند"
                           f"{f' + {photos_noted} تصویر ناموفق' if photos_noted > 0 else ''}"
                           f"{f' + {documents_failed} سند ناموفق' if documents_failed > 0 else ''}\n"
                           f"📅 تاریخ تولید: {datetime.now().strftime('%Y/%m/%d %H:%M')}"
                )
            
            # Clean up temporary file
            try:
                os.unlink(temp_zip_path)
            except:
                pass
            
            keyboard = [
                [InlineKeyboardButton("🔙 بازگشت به لیست", callback_data='admin_export_person')],
                [InlineKeyboardButton("📋 منوی اصلی", callback_data='admin_export_menu')]
            ]
            reply_markup = InlineKeyboardMarkup(keyboard)
            
            await query.edit_message_text(
                f"✅ گزارش کامل {user_name} ارسال شد!\n\n"
                f"📋 شامل: اطلاعات شخصی، پاسخ‌های پرسشنامه\n"
                f"📷 تصاویر: {photos_added} فایل محلی + {photos_downloaded} دانلود شده"
                f"{f', {photos_noted} فایل ناموفق' if photos_noted > 0 else ''}\n"
                f"📎 اسناد: {documents_added} فایل دانلود شده"
                f"{f', {documents_failed} فایل ناموفق' if documents_failed > 0 else ''}",
                reply_markup=reply_markup
            )
            
        except Exception as e:
            await admin_error_handler.handle_admin_error(
                update=query,
                context=context,
                error=e,
                operation_context="export_user_personal_data",
                admin_id=query.from_user.id
            )
            await query.edit_message_text(f"❌ خطا در تولید گزارش: {str(e)}")
            print(f"Export error: {e}")  # For debugging

    async def export_all_data(self, query) -> None:
        """Export complete database as JSON with admin-friendly format"""
        try:
            with open('bot_data.json', 'r', encoding='utf-8') as f:
                data = json.load(f)
            
            # Load questionnaire data if exists
            questionnaire_data = {}
            try:
                with open('questionnaire_data.json', 'r', encoding='utf-8') as f:
                    questionnaire_data = json.load(f)
            except FileNotFoundError:
                pass
            
            # Create admin-friendly simplified data structure
            admin_data = {
                "export_info": {
                    "generated_date": datetime.now().strftime('%Y/%m/%d %H:%M:%S'),
                    "total_users": len(data.get('users', {})),
                    "total_payments": len(data.get('payments', {})),
                    "total_questionnaires": len(questionnaire_data),
                    "description": "پشتیبان کامل داده‌های ربات مربی فوتبال"
                },
                "users_summary": [],
                "payments_summary": [],
                "questionnaires_summary": [],
                "complete_data": data,  # Original data for technical recovery
                "questionnaire_data": questionnaire_data
            }
            
            # Create user summaries for easy reading
            users = data.get('users', {})
            for user_id, user_data in users.items():
                user_summary = {
                    "user_id": user_id,
                    "name": user_data.get('name', 'نامشخص'),
                    "username": user_data.get('username', ''),
                    "phone": user_data.get('phone', ''),
                    "course": user_data.get('course_selected', ''),
                    "payment_status": user_data.get('payment_status', ''),
                    "questionnaire_completed": user_data.get('questionnaire_completed', False),
                    "registration_date": user_data.get('last_updated', '')
                }
                admin_data["users_summary"].append(user_summary)
            
            # Create payment summaries for easy reading
            payments = data.get('payments', {})
            for payment_id, payment_data in payments.items():
                payment_summary = {
                    "payment_id": payment_id,
                    "user_id": payment_data.get('user_id', ''),
                    "course_type": payment_data.get('course_type', ''),
                    "price": payment_data.get('price', 0),
                    "status": payment_data.get('status', ''),
                    "payment_date": payment_data.get('timestamp', ''),
                    "approval_date": payment_data.get('approval_timestamp', '')
                }
                admin_data["payments_summary"].append(payment_summary)
            
            # Create questionnaire summaries for easy reading
            for user_id, user_questionnaire in questionnaire_data.items():
                questionnaire_summary = {
                    "user_id": user_id,
                    "completed": user_questionnaire.get('completed', False),
                    "completion_date": user_questionnaire.get('completion_timestamp', ''),
                    "total_answers": len(user_questionnaire.get('answers', {})),
                    "photos_uploaded": len([a for a in user_questionnaire.get('answers', {}).values() if isinstance(a, dict) and a.get('type') == 'photo'])
                }
                admin_data["questionnaires_summary"].append(questionnaire_summary)
            
            # Create formatted JSON with proper indentation
            json_content = json.dumps(admin_data, ensure_ascii=False, indent=2)
            
            # Send JSON file
            timestamp = datetime.now().strftime('%Y%m%d_%H%M%S')
            filename = f"admin_backup_{timestamp}.json"
            
            await query.message.reply_document(
                document=io.BytesIO(json_content.encode('utf-8')),
                filename=filename,
                caption=f"📤 پشتیبان کامل دیتابیس (فرمت ادمین)\n\n"
                       f"👥 کاربران: {len(data.get('users', {}))}\n"
                       f"💳 پرداخت‌ها: {len(data.get('payments', {}))}\n"
                       f"📋 پرسشنامه‌ها: {len(questionnaire_data)}\n"
                       f"📋 شامل: خلاصه آسان + داده‌های کامل\n"
                       f"📅 تاریخ: {datetime.now().strftime('%Y/%m/%d %H:%M')}"
            )
            
            keyboard = [[InlineKeyboardButton("🔙 بازگشت", callback_data='admin_export_menu')]]
            reply_markup = InlineKeyboardMarkup(keyboard)
            await query.edit_message_text("✅ فایل پشتیبان کامل ارسال شد!", reply_markup=reply_markup)
            
        except Exception as e:
            await query.edit_message_text(f"❌ خطا در صادرات کامل: {str(e)}")

    async def export_telegram_csv(self, query) -> None:
        """Export Telegram contact information to CSV format"""
        try:
            with open('bot_data.json', 'r', encoding='utf-8') as f:
                data = json.load(f)
            
            users = data.get('users', {})
            
            if not users:
                await query.edit_message_text(
                    "📭 هیچ کاربری برای صادرات وجود ندارد!",
                    reply_markup=InlineKeyboardMarkup([
                        [InlineKeyboardButton("🔙 بازگشت", callback_data='admin_export_menu')]
                    ])
                )
                return
            
            # Create CSV content
            output = io.StringIO()
            writer = csv.writer(output)
            
            # CSV Headers for telegram data
            headers = [
                'user_id', 'name', 'username', 'phone', 'telegram_link',
                'course_selected', 'payment_status', 'registration_date'
            ]
            writer.writerow(headers)
            
            # Write telegram contact data
            for user_id, user_data in users.items():
                username = user_data.get('username', '')
                telegram_link = f"https://t.me/{username}" if username else ''
                
                row = [
                    user_id,
                    user_data.get('name', ''),
                    f"@{username}" if username else '',
                    user_data.get('phone', ''),
                    telegram_link,
                    user_data.get('course_selected', ''),
                    user_data.get('payment_status', ''),
                    user_data.get('last_updated', '')
                ]
                writer.writerow(row)
            
            csv_content = output.getvalue()
            
            # Send CSV file
            timestamp = datetime.now().strftime('%Y%m%d_%H%M%S')
            filename = f"telegram_contacts_{timestamp}.csv"
            
            await query.message.reply_document(
                document=io.BytesIO(csv_content.encode('utf-8')),
                filename=filename,
                caption=f"📤 صادرات مخاطبین تلگرام\n\n"
                       f"👥 تعداد: {len(users)} مخاطب\n"
                       f"📅 تاریخ: {datetime.now().strftime('%Y/%m/%d %H:%M')}"
            )
            
            keyboard = [[InlineKeyboardButton("🔙 بازگشت", callback_data='admin_export_menu')]]
            reply_markup = InlineKeyboardMarkup(keyboard)
            await query.edit_message_text("✅ فایل CSV مخاطبین تلگرام ارسال شد!", reply_markup=reply_markup)
            
        except Exception as e:
            await query.edit_message_text(f"❌ خطا در صادرات مخاطبین: {str(e)}")



    async def show_coupon_management(self, query) -> None:
        """Show coupon management menu"""
        keyboard = [
            [InlineKeyboardButton("📋 مشاهده کدهای تخفیف", callback_data='admin_view_coupons')],
            [InlineKeyboardButton("➕ ایجاد کد تخفیف جدید", callback_data='admin_create_coupon')],
            [InlineKeyboardButton("🔄 فعال/غیرفعال کردن کد", callback_data='admin_toggle_coupon')],
            [InlineKeyboardButton("🗑️ حذف کد تخفیف", callback_data='admin_delete_coupon')],
            [InlineKeyboardButton("🔙 بازگشت", callback_data='admin_menu')]
        ]
        reply_markup = InlineKeyboardMarkup(keyboard)
        
        text = """🏷️ مدیریت کدهای تخفیف
        
انتخاب کنید:"""
        
        await query.edit_message_text(text, reply_markup=reply_markup)

    async def show_coupons_list(self, query) -> None:
        """Show list of all coupons"""
        coupons = self.coupon_manager.get_all_coupons()
        
        if not coupons:
            text = "❌ هیچ کد تخفیفی تعریف نشده است!"
        else:
            text = "🏷️ لیست کدهای تخفیف:\n\n"
            
            for code, details in coupons.items():
                status = "✅ فعال" if details.get('active', False) else "❌ غیرفعال"
                usage = details.get('usage_count', 0)
                max_uses = details.get('max_uses', 'نامحدود')
                expires = details.get('expires_at', 'ندارد')
                
                if expires != 'ندارد':
                    try:
                        expires_date = datetime.fromisoformat(expires)
                        expires = expires_date.strftime('%Y/%m/%d')
                    except:
                        expires = 'نامعلوم'
                
                text += f"🏷️ **{code}**\n"
                text += f"📊 تخفیف: {details.get('discount_percent', 0)}%\n"
                text += f"📈 استفاده: {usage}/{max_uses}\n"
                text += f"📅 انقضا: {expires}\n"
                text += f"🔘 وضعیت: {status}\n"
                text += f"📝 توضیحات: {details.get('description', 'ندارد')}\n\n"
        
        keyboard = [[InlineKeyboardButton("🔙 بازگشت", callback_data='admin_coupons')]]
        reply_markup = InlineKeyboardMarkup(keyboard)
        
        await query.edit_message_text(text, reply_markup=reply_markup, parse_mode='Markdown')

    async def handle_create_coupon(self, query, user_id: int) -> None:
        """Handle creating a new coupon code"""
        await query.answer()
        
        # Set flag that admin is creating a coupon
        self.admin_creating_coupons.add(user_id)
        
        text = (
            "➕ ایجاد کد تخفیف جدید\n\n"
            "برای ایجاد کد تخفیف جدید، لطفاً اطلاعات زیر را با فرمت مشخص شده ارسال کنید:\n\n"
            "📝 فرمت:\n"
            "کد_تخفیف درصد_تخفیف توضیحات\n\n"
            "🔤 مثال:\n"
            "WELCOME20 20 کد تخفیف خوش‌آمدگویی\n\n"
            "⚠️ نکات:\n"
            "• کد تخفیف باید انگلیسی باشد\n"
            "• درصد تخفیف عددی بین 1 تا 100\n"
            "• توضیحات اختیاری است"
        )
        
        keyboard = [[InlineKeyboardButton("🔙 بازگشت", callback_data='admin_coupons')]]
        reply_markup = InlineKeyboardMarkup(keyboard)
        
        await query.edit_message_text(text, reply_markup=reply_markup)

    async def handle_admin_coupon_creation(self, update, text_answer: str) -> None:
        # Handle admin coupon creation from text input
        user_id = update.effective_user.id
        
        # Remove admin from creating state
        self.admin_creating_coupons.discard(user_id)
        
        try:
            # Parse input: "CODE PERCENT description"
            parts = text_answer.strip().split()
            if len(parts) < 2:
                raise ValueError("Not enough parts")
            
            code = parts[0].upper()
            discount_percent = int(parts[1])
            description = " ".join(parts[2:]) if len(parts) > 2 else ""
            
            # Validate
            if not code.replace('_', '').isalnum():
                raise ValueError(f"Invalid code format: {code}")
            if not (1 <= discount_percent <= 100):
                raise ValueError(f"Invalid discount percent: {discount_percent}")
            
            # Create coupon
            success = self.coupon_manager.create_coupon(
                code=code,
                discount_percent=discount_percent,
                description=description,
                created_by=f"admin_{user_id}"
            )
            
            if success:
                text = f"✅ کد تخفیف {code} با موفقیت ایجاد شد!\n\n"
                text += f"💰 تخفیف: {discount_percent}%\n"
                text += f"📝 توضیحات: {description or 'ندارد'}"
            else:
                text = f"❌ خطا در ایجاد کد تخفیف!\nاحتمالا کد {code} قبلا وجود دارد."
                
        except ValueError as e:
            error_msg = str(e)
            text = f"❌ فرمت نادرست! خطا: {error_msg}\n\n"
            text += "لطفاً فرمت صحیح را رعایت کنید:\n"
            text += "کد_تخفیف درصد_تخفیف توضیحات\n\n"
            text += "مثال: WELCOME20 20 کد تخفیف خوش‌آمدگویی\n\n"
            text += "⚠️ نکات:\n"
            text += "• کد تخفیف باید انگلیسی باشد\n"
            text += "• درصد تخفیف عددی بین 1 تا 100"
        except Exception as e:
            text = f"❌ خطای غیرمنتظره: {str(e)}"
        
        keyboard = [[InlineKeyboardButton("🔙 بازگشت", callback_data='admin_coupons')]]
        reply_markup = InlineKeyboardMarkup(keyboard)
        
        await update.message.reply_text(text, reply_markup=reply_markup)

    async def handle_toggle_coupon(self, query) -> None:
        # Handle toggling coupon active status
        await query.answer()
        
        coupons = self.coupon_manager.get_all_coupons()
        
        if not coupons:
            text = "❌ هیچ کد تخفیفی برای تغییر وضعیت وجود ندارد!"
            keyboard = [[InlineKeyboardButton("🔙 بازگشت", callback_data='admin_coupons')]]
        else:
            text = "🔄 انتخاب کد تخفیف برای تغییر وضعیت:\n\n"
            keyboard = []
            
            for code, details in coupons.items():
                status = "✅ فعال" if details.get('active', False) else "❌ غیرفعال"
                keyboard.append([InlineKeyboardButton(
                    f"{code} - {status}", 
                    callback_data=f'toggle_coupon_{code}'
                )])
            
            keyboard.append([InlineKeyboardButton("🔙 بازگشت", callback_data='admin_coupons')])
        
        reply_markup = InlineKeyboardMarkup(keyboard)
        await query.edit_message_text(text, reply_markup=reply_markup)

    async def handle_delete_coupon(self, query) -> None:
        # Handle deleting coupon codes
        await query.answer()
        
        coupons = self.coupon_manager.get_all_coupons()
        
        if not coupons:
            text = "❌ هیچ کد تخفیفی برای حذف وجود ندارد!"
            keyboard = [[InlineKeyboardButton("🔙 بازگشت", callback_data='admin_coupons')]]
        else:
            text = "🗑️ انتخاب کد تخفیف برای حذف:\n\n⚠️ توجه: این عمل غیرقابل بازگشت است!"
            keyboard = []
            
            for code, details in coupons.items():
                usage = details.get('usage_count', 0)
                keyboard.append([InlineKeyboardButton(
                    f"❌ {code} (استفاده: {usage})", 
                    callback_data=f'delete_coupon_{code}'
                )])
            
            keyboard.append([InlineKeyboardButton("🔙 بازگشت", callback_data='admin_coupons')])
        
        reply_markup = InlineKeyboardMarkup(keyboard)
        await query.edit_message_text(text, reply_markup=reply_markup)

    async def process_toggle_coupon(self, query) -> None:
        # Process toggling a specific coupon
        coupon_code = query.data.replace('toggle_coupon_', '')
        new_status = self.coupon_manager.toggle_coupon(coupon_code)
        
        if new_status is not None:
            # Show brief confirmation in the callback answer (small popup)
            status_text = "فعال" if new_status else "غیرفعال"
            await query.answer(f"✅ {coupon_code} {status_text} شد", show_alert=False)
            
            # Immediately return to the toggle menu with updated buttons
            await self.handle_toggle_coupon(query)
        else:
            # Show error in callback answer
            await query.answer(f"❌ خطا در تغییر {coupon_code}", show_alert=True)

    async def process_delete_coupon(self, query) -> None:
        # Process deleting a specific coupon
        await query.answer()
        
        coupon_code = query.data.replace('delete_coupon_', '')
        success = self.coupon_manager.delete_coupon(coupon_code)
        
        if success:
            text = f"✅ کد تخفیف {coupon_code} با موفقیت حذف شد!"
        else:
            text = f"❌ خطا در حذف کد تخفیف {coupon_code}"
        
        keyboard = [[InlineKeyboardButton("🔙 بازگشت", callback_data='admin_coupons')]]
        reply_markup = InlineKeyboardMarkup(keyboard)
        await query.edit_message_text(text, reply_markup=reply_markup)

    # =====================================
    # PLAN MANAGEMENT SYSTEM - NEW PERSON-CENTRIC APPROACH
    # =====================================
    
    async def show_plan_management(self, query) -> None:
        """Show users who have bought courses for personalized plan management"""
        await query.answer()
        
        try:
            # Load both user and payment data
            with open('bot_data.json', 'r', encoding='utf-8') as f:
                bot_data = json.load(f)
            
            users = bot_data.get('users', {})
            payments = bot_data.get('payments', {})
            
            # Find users who have approved payments (actual purchases)
            paid_users = []
            user_course_map = {}  # user_id -> set of purchased courses
            
            # First, build map of users with approved payments
            for payment_id, payment_data in payments.items():
                if payment_data.get('status') == 'approved':
                    user_id = str(payment_data.get('user_id'))
                    course_type = payment_data.get('course_type')
                    
                    if user_id not in user_course_map:
                        user_course_map[user_id] = set()
                    user_course_map[user_id].add(course_type)
            
            # Create user list with their purchased courses
            for user_id, purchased_courses in user_course_map.items():
                user_data = users.get(user_id, {})
                if user_data:  # Only include users that exist in user data
                    # Get primary course (most recent or first one)
                    primary_course = list(purchased_courses)[0] if purchased_courses else 'نامشخص'
                    
                    paid_users.append({
                        'user_id': user_id,
                        'name': user_data.get('name', 'نامشخص'),
                        'phone': user_data.get('phone', 'نامشخص'),
                        'course': primary_course,
                        'purchased_courses': purchased_courses,
                        'course_count': len(purchased_courses)
                    })
            
            if not paid_users:
                keyboard = [[InlineKeyboardButton("🔙 بازگشت به پنل اصلی", callback_data='admin_back_main')]]
                reply_markup = InlineKeyboardMarkup(keyboard)
                text = """📋 مدیریت برنامه‌های شخصی

❌ هنوز هیچ کاربری دوره‌ای خریداری نکرده است.

💡 برای استفاده از این بخش، ابتدا باید:
• کاربرانی ثبت‌نام کنند
• دوره‌ای را انتخاب کنند  
• پرداخت آن‌ها تأیید شود

🔍 Debug Info: Checked {len(payments)} payments, found {len([p for p in payments.values() if p.get('status') == 'approved'])} approved"""
                
                await query.edit_message_text(text, reply_markup=reply_markup)
                return
            
            # Sort users by name
            paid_users.sort(key=lambda x: x['name'])
            
            keyboard = []
            text = f"👥 کاربران خریدار دوره ({len(paid_users)} نفر)\n\n"
            text += "برای مدیریت برنامه شخصی هر کاربر، روی نام کلیک کنید:\n\n"
            
            course_names = {
                'online_weights': '🏋️ وزنه آنلاین',
                'online_cardio': '🏃 هوازی آنلاین',
                'online_combo': '💪 ترکیبی آنلاین',
                'in_person_cardio': '🏃‍♂️ هوازی حضوری',
                'in_person_weights': '🏋️‍♀️ وزنه حضوری',
                'nutrition_plan': '🍎 برنامه غذایی'
            }
            
            for i, user in enumerate(paid_users, 1):
                # Show primary course and course count if multiple
                course_display = course_names.get(user['course'], user['course'])
                if user['course_count'] > 1:
                    course_display += f" (+{user['course_count'] - 1} دیگر)"
                    
                user_display = f"{i}. {user['name']} ({user['phone']}) - {course_display}"
                text += f"{user_display}\n"
                
                keyboard.append([InlineKeyboardButton(
                    user_display[:60] + "..." if len(user_display) > 60 else user_display,
                    callback_data=f'user_plans_{user["user_id"]}'
                )])
            
            keyboard.append([InlineKeyboardButton("🔙 بازگشت به پنل اصلی", callback_data='admin_back_main')])
            reply_markup = InlineKeyboardMarkup(keyboard)
            
            await query.edit_message_text(text, reply_markup=reply_markup)
            
        except Exception as e:
            await admin_error_handler.handle_admin_error(
                query, None, e, "show_plan_management", query.from_user.id
            )

    async def show_user_course_plans(self, query, user_id: str) -> None:
        """Show courses purchased by a specific user for plan management"""
        try:
            await query.answer()
            
            # Load user and payment data
            with open('bot_data.json', 'r', encoding='utf-8') as f:
                bot_data = json.load(f)
            
            # Load existing plans
            user_plans = await self.load_user_plans(user_id)
            
            user_data = bot_data.get('users', {}).get(user_id, {})
            payments = bot_data.get('payments', {})
            
            if not user_data:
                await query.edit_message_text(
                    "❌ کاربر یافت نشد!",
                    reply_markup=InlineKeyboardMarkup([
                        [InlineKeyboardButton("🔙 بازگشت", callback_data='admin_plans')]
                    ])
                )
                return
            
            user_name = user_data.get('name', 'نامشخص')
            user_phone = user_data.get('phone', 'نامشخص')
            
            # Get all purchased courses for this user from payments table
            purchased_courses = []
            for payment_id, payment_data in payments.items():
                if (payment_data.get('user_id') == int(user_id) and 
                    payment_data.get('status') == 'approved'):
                    course_type = payment_data.get('course_type')
                    if course_type and course_type not in purchased_courses:
                        purchased_courses.append(course_type)
            
            if not purchased_courses:
                await query.edit_message_text(
                    f"❌ کاربر {user_name} هنوز هیچ دوره‌ای خریداری نکرده است!\n\n"
                    f"🔍 Debug: Checked {len(payments)} payments for user_id {user_id}",
                    reply_markup=InlineKeyboardMarkup([
                        [InlineKeyboardButton("🔙 بازگشت", callback_data='admin_plans')]
                    ])
                )
                return
            
            course_names = {
                'online_weights': '🏋️ وزنه آنلاین',
                'online_cardio': '🏃 هوازی آنلاین',
                'online_combo': '💪 ترکیبی آنلاین',
                'in_person_cardio': '🏃‍♂️ هوازی حضوری',
                'in_person_weights': '🏋️‍♀️ وزنه حضوری',
                'nutrition_plan': '🍎 برنامه غذایی'
            }
            
            keyboard = []
            text = f"📋 مدیریت برنامه‌های {user_name}\n"
            text += f"📱 تلفن: {user_phone}\n\n"
            text += "دوره‌های خریداری شده:\n\n"
            
            for course_code in purchased_courses:
                course_name = course_names.get(course_code, course_code)
                course_plans = user_plans.get(course_code, [])
                plan_count = len(course_plans)
                
                text += f"📚 {course_name}\n"
                text += f"   📋 {plan_count} برنامه موجود\n"
                if course_plans:
                    # Fix field reference: use 'created_at' instead of 'upload_date'
                    latest_plan = max(course_plans, key=lambda x: x.get('created_at', ''))
                    plan_date = latest_plan.get('created_at', '')
                    if plan_date:
                        formatted_date = plan_date[:10].replace('-', '/')  # Format: YYYY/MM/DD
                        text += f"   🕐 آخرین برنامه: {formatted_date}\n"
                    else:
                        text += f"   🕐 آخرین برنامه: نامشخص\n"
                else:
                    text += f"   🕐 آخرین برنامه: -\n"
                text += "\n"
                
                keyboard.append([InlineKeyboardButton(
                    f"📚 {course_name} ({plan_count} برنامه)",
                    callback_data=f'manage_user_course_{user_id}_{course_code}'
                )])
            
            keyboard.append([InlineKeyboardButton("🔙 بازگشت به لیست کاربران", callback_data='admin_plans')])
            reply_markup = InlineKeyboardMarkup(keyboard)
            
            await query.edit_message_text(text, reply_markup=reply_markup)
            
        except Exception as e:
            await admin_error_handler.handle_admin_error(
                query, None, e, f"show_user_course_plans:{user_id}", query.from_user.id
            )

    async def show_user_course_plan_management(self, query, user_id: str, course_code: str) -> None:
        """Show plan management for a specific user's specific course"""
        try:
            await query.answer()
            
            # Load user data and plans
            with open('bot_data.json', 'r', encoding='utf-8') as f:
                bot_data = json.load(f)
            
            user_data = bot_data.get('users', {}).get(user_id, {})
            user_name = user_data.get('name', 'نامشخص')
            
            print(f"🔍 PLAN MANAGEMENT DEBUG - User: {user_id} ({user_name}), Course: {course_code}")
            
            user_plans = await self.load_user_plans(user_id)
            course_plans = user_plans.get(course_code, [])
            
            print(f"📊 LOADED PLANS FOR DISPLAY - Course: {course_code}, Plans: {len(course_plans)}")
            if course_plans:
                for i, plan in enumerate(course_plans):
                    print(f"   Plan {i+1}: {plan.get('filename', 'no filename')} - ID: {plan.get('id', 'no id')}")
            else:
                print(f"   No plans found for course {course_code}")
            
            course_names = {
                'online_weights': '🏋️ وزنه آنلاین',
                'online_cardio': '🏃 هوازی آنلاین',
                'online_combo': '💪 ترکیبی آنلاین',
                'in_person_cardio': '🏃‍♂️ هوازی حضوری',
                'in_person_weights': '🏋️‍♀️ وزنه حضوری'
            }
            course_name = course_names.get(course_code, course_code)
            
            keyboard = [
                [InlineKeyboardButton("📤 آپلود برنامه جدید", callback_data=f'upload_user_plan_{user_id}_{course_code}')]
            ]
            
            text = f"📋 مدیریت برنامه {course_name}\n"
            text += f"👤 کاربر: {user_name}\n\n"
            
            if course_plans:
                text += f"📚 برنامه‌های موجود ({len(course_plans)} عدد):\n\n"
                
                # Check current main plan for this user+course
                current_main_plan = await self.get_main_plan_for_user_course(user_id, course_code)
                if current_main_plan:
                    text += f"⭐ برنامه اصلی فعلی: {current_main_plan}\n\n"
                
                # Sort plans by created date (newest first)
                sorted_plans = sorted(course_plans, key=lambda x: x.get('created_at', ''), reverse=True)
                
                for i, plan in enumerate(sorted_plans, 1):
                    created_at = plan.get('created_at', 'نامشخص')[:16].replace('T', ' ')
                    plan_type = plan.get('content_type', 'document')
                    file_name = plan.get('filename', 'نامشخص')
                    
                    plan_id = plan.get('id', f'plan_{i}')
                    
                    # Check if this plan is the current main plan
                    is_main_plan = (current_main_plan == plan_id)
                    main_indicator = " ⭐ (برنامه اصلی)" if is_main_plan else ""
                    
                    text += f"{i}. 📄 {file_name}{main_indicator}\n"
                    text += f"   📅 {created_at}\n"
                    text += f"   📋 نوع: {plan_type}\n"
                    
                    # Streamlined UI: only send and delete buttons (view is redundant)
                    plan_id = plan.get('id', f'plan_{i}')
                    keyboard.append([
                        InlineKeyboardButton(f" ارسال برنامه {i} به کاربر", callback_data=f'send_user_plan_{user_id}_{course_code}_{plan_id}'),
                        InlineKeyboardButton(f"🗑 حذف برنامه {i}", callback_data=f'delete_user_plan_{user_id}_{course_code}_{plan_id}')
                    ])
                    text += "\n"
                
                keyboard.append([InlineKeyboardButton("📤 ارسال آخرین برنامه", callback_data=f'send_latest_plan_{user_id}_{course_code}')])
            else:
                text += "📭 هنوز هیچ برنامه‌ای برای این کاربر و دوره آپلود نشده است.\n\n"
                text += "📤 برای شروع، روی 'آپلود برنامه جدید' کلیک کنید."
            
            keyboard.append([InlineKeyboardButton("🔙 بازگشت", callback_data=f'user_plans_{user_id}')])
            reply_markup = InlineKeyboardMarkup(keyboard)
            
            await query.edit_message_text(text, reply_markup=reply_markup)
            
        except Exception as e:
            await admin_error_handler.handle_admin_error(
                query, None, e, f"show_user_course_plan_management:{user_id}:{course_code}", query.from_user.id
            )

    async def load_user_plans(self, user_id: str) -> dict:
        """Load all plans for a specific user organized by course - reads from course_plans files"""
        try:
            user_plans = {}
            
            # List of course types to check
            course_types = ['online_weights', 'online_cardio', 'online_combo', 
                           'in_person_cardio', 'in_person_weights', 'nutrition_plan']
            
            print(f"🔍 LOADING USER PLANS DEBUG - User: {user_id}")
            
            for course_type in course_types:
                plans_file = f'admin_data/course_plans/{course_type}.json'
                print(f"   Checking {plans_file}...")
                
                if os.path.exists(plans_file):
                    with open(plans_file, 'r', encoding='utf-8') as f:
                        all_plans = json.load(f)
                    
                    # Filter plans for this specific user
                    user_specific_plans = []
                    for plan in all_plans:
                        target_user = plan.get('target_user_id')
                        # Check both string and int versions
                        if str(target_user) == str(user_id) or target_user == int(user_id):
                            user_specific_plans.append(plan)
                    
                    if user_specific_plans:
                        user_plans[course_type] = user_specific_plans
                        print(f"   Found {len(user_specific_plans)} plans for {course_type}")
                    else:
                        print(f"   No plans found for user in {course_type}")
                else:
                    print(f"   File not found: {plans_file}")
            
            print(f"📊 TOTAL USER PLANS LOADED: {sum(len(plans) for plans in user_plans.values())} across {len(user_plans)} courses")
            return user_plans
            
        except Exception as e:
            print(f"❌ ERROR LOADING USER PLANS: {e}")
            logger.error(f"Error loading user plans for {user_id}: {e}")
            return {}

    async def save_user_plans(self, user_id: str, plans_data: dict) -> bool:
        """Save plans for a specific user"""
        try:
            # Create user_plans directory if it doesn't exist
            os.makedirs('user_plans', exist_ok=True)
            
            plans_file = f'user_plans/{user_id}_plans.json'
            with open(plans_file, 'w', encoding='utf-8') as f:
                json.dump(plans_data, f, ensure_ascii=False, indent=2)
            return True
        except Exception as e:
            logger.error(f"Error saving user plans for {user_id}: {e}")
            return False

    async def add_user_plan(self, user_id: str, course_code: str, plan_data: dict) -> bool:
        """Add a new plan for a specific user and course"""
        try:
            user_plans = await self.load_user_plans(user_id)
            
            if course_code not in user_plans:
                user_plans[course_code] = []
            
            # Add timestamp and unique ID - use consistent field names
            plan_data['created_at'] = datetime.now().isoformat()
            plan_data['id'] = f"plan_{int(datetime.now().timestamp())}"
            
            user_plans[course_code].append(plan_data)
            
            return await self.save_user_plans(user_id, user_plans)
        except Exception as e:
            logger.error(f"Error adding user plan for {user_id}, course {course_code}: {e}")
            return False

    async def delete_user_plan(self, user_id: str, course_code: str, plan_id: str) -> bool:
        """Delete a specific plan for a user and course - works with course-centric storage"""
        try:
            # Load the course-specific plans file
            plans_file = f'admin_data/course_plans/{course_code}.json'
            
            if not os.path.exists(plans_file):
                logger.warning(f"Plans file not found: {plans_file}")
                return False
            
            # Load all plans for this course
            with open(plans_file, 'r', encoding='utf-8') as f:
                all_plans = json.load(f)
            
            # Find and remove the specific plan
            original_count = len(all_plans)
            all_plans = [
                plan for plan in all_plans 
                if not (plan.get('id') == plan_id and str(plan.get('target_user_id')) == str(user_id))
            ]
            
            if len(all_plans) < original_count:
                # Save the updated plans back to the course file
                with open(plans_file, 'w', encoding='utf-8') as f:
                    json.dump(all_plans, f, ensure_ascii=False, indent=2)
                
                # Check if this was the main plan and unset it if so
                current_main_plan = await self.get_main_plan_for_user_course(user_id, course_code)
                if current_main_plan == plan_id:
                    await self.unset_main_plan_for_user_course(user_id, course_code)
                
                logger.info(f"Successfully deleted plan {plan_id} for user {user_id} in course {course_code}")
                return True
            else:
                logger.warning(f"Plan {plan_id} not found for user {user_id} in course {course_code}")
                return False
                
        except Exception as e:
            logger.error(f"Error deleting user plan for {user_id}, course {course_code}, plan {plan_id}: {e}")
            return False

    async def get_user_plan(self, user_id: str, course_code: str, plan_id: str) -> dict:
        """Get a specific plan for a user and course"""
        try:
            user_plans = await self.load_user_plans(user_id)
            
            if course_code in user_plans:
                for plan in user_plans[course_code]:
                    if plan.get('id') == plan_id:
                        return plan
            return {}
        except Exception as e:
            logger.error(f"Error getting user plan for {user_id}, course {course_code}, plan {plan_id}: {e}")
            return {}

    async def load_course_plans(self, course_type: str) -> list:
        """Load plans for a specific course type"""
        try:
            # Create admin data directory structure if it doesn't exist
            os.makedirs('admin_data/course_plans', exist_ok=True)
            
            plans_file = f'admin_data/course_plans/{course_type}.json'
            
            # Special handling for nutrition_plan - check for both nutrition_plan.json and nutrition.json
            if course_type == 'nutrition_plan':
                primary_file = f'admin_data/course_plans/nutrition_plan.json'
                fallback_file = f'admin_data/course_plans/nutrition.json'
                
                if os.path.exists(primary_file):
                    plans_file = primary_file
                elif os.path.exists(fallback_file):
                    plans_file = fallback_file
                    # Optional: migrate data from nutrition.json to nutrition_plan.json
                    try:
                        import shutil
                        shutil.copy2(fallback_file, primary_file)
                        print(f"✅ Migrated nutrition plans from {fallback_file} to {primary_file}")
                        plans_file = primary_file
                    except Exception as e:
                        print(f"⚠️ Could not migrate nutrition plans: {e}, using fallback file")
                        plans_file = fallback_file
            
            # Check for old file in root directory and migrate if exists
            old_file = f'course_plans_{course_type}.json'
            if os.path.exists(old_file) and not os.path.exists(plans_file):
                import shutil
                shutil.move(old_file, plans_file)
                print(f"✅ Migrated {old_file} to {plans_file}")
            
            if os.path.exists(plans_file):
                with open(plans_file, 'r', encoding='utf-8') as f:
                    return json.load(f)
            return []
        except Exception as e:
            print(f"Error loading plans for {course_type}: {e}")
            return []

    async def save_course_plans(self, course_type: str, plans: list) -> bool:
        """Save plans for a specific course type"""
        try:
            # Ensure admin data directory structure exists
            os.makedirs('admin_data/course_plans', exist_ok=True)
            
            # Special handling for nutrition_plan - always save to nutrition_plan.json
            if course_type == 'nutrition_plan':
                plans_file = 'admin_data/course_plans/nutrition_plan.json'
            elif course_type == 'nutrition':
                # If someone tries to save as 'nutrition', redirect to 'nutrition_plan.json'
                plans_file = 'admin_data/course_plans/nutrition_plan.json'
            else:
                plans_file = f'admin_data/course_plans/{course_type}.json'
            
            # Enhanced logging with more details
            print(f"🔧 PLAN SAVE DEBUG - Course: {course_type}, Plans count: {len(plans)}, File: {plans_file}")
            
            # Log save attempt with detailed info
            from admin_error_handler import admin_error_handler
            await admin_error_handler.log_plan_management_debug(
                admin_id=0,  # System operation
                operation='save_plans',
                course_type=course_type,
                plans_before=None,
                plans_after=len(plans),
                success=None,
                details={'plans_file': plans_file, 'total_plans': len(plans)}
            )
            
            # Check file permissions before attempting to write
            import stat
            if os.path.exists(plans_file):
                file_stat = os.stat(plans_file)
                file_perms = stat.filemode(file_stat.st_mode)
                print(f"📋 EXISTING FILE PERMISSIONS: {file_perms}")
            
            # Create backup of existing file first
            if os.path.exists(plans_file):
                backup_file = f'{plans_file}.backup'
                import shutil
                shutil.copy2(plans_file, backup_file)
                print(f"💾 BACKUP CREATED: {backup_file}")
            
            # Save new data with explicit encoding and error handling
            print(f"💾 ATTEMPTING TO WRITE {len(plans)} plans to {plans_file}")
            with open(plans_file, 'w', encoding='utf-8') as f:
                json.dump(plans, f, ensure_ascii=False, indent=2)
            
            print(f"✅ FILE WRITE COMPLETED")
            
            # Verify save by reading back
            print(f"🔍 VERIFYING SAVE BY READING BACK...")
            with open(plans_file, 'r', encoding='utf-8') as f:
                saved_plans = json.load(f)
                
            save_successful = len(saved_plans) == len(plans)
            print(f"📊 VERIFICATION RESULT - Expected: {len(plans)}, Found: {len(saved_plans)}, Success: {save_successful}")
            
            # Log save result
            await admin_error_handler.log_plan_management_debug(
                admin_id=0,
                operation='save_plans_verify',
                course_type=course_type,
                plans_before=len(plans),
                plans_after=len(saved_plans),
                success=save_successful,
                details={'verification': 'read_back_check'}
            )
            
            print(f"🎉 PLAN SAVE COMPLETED SUCCESSFULLY: {save_successful}")
            return save_successful
            
        except Exception as e:
            # Enhanced error logging
            print(f"❌ PLAN SAVE FAILED - Course: {course_type}, Error: {e}")
            print(f"❌ ERROR TYPE: {type(e).__name__}")
            print(f"❌ ERROR DETAILS: {str(e)}")
            
            # Log save failure
            from admin_error_handler import admin_error_handler
            await admin_error_handler.log_plan_management_debug(
                admin_id=0,
                operation='save_plans_failed',
                course_type=course_type,
                success=False,
                details={'error': str(e), 'error_type': type(e).__name__}
            )
            return False

    async def handle_plan_upload(self, query, course_type: str, context=None) -> None:
        """Handle plan upload request"""
        await query.answer()
        
        course_names = {
            'online_weights': '🏋️ وزنه آنلاین',
            'online_cardio': '🏃 هوازی آنلاین',
            'online_combo': '💪 ترکیبی آنلاین', 
            'in_person_cardio': '🏃‍♂️ هوازی حضوری',
            'in_person_weights': '🏋️‍♀️ وزنه حضوری'
        }
        
        course_name = course_names.get(course_type, course_type)
        user_id = query.from_user.id
        
        # Set upload state in context if available
        if context:
            if user_id not in context.user_data:
                context.user_data[user_id] = {}
            context.user_data[user_id]['uploading_plan'] = True
            context.user_data[user_id]['plan_course_type'] = course_type
            context.user_data[user_id]['plan_upload_step'] = 'title'
        
        text = f"""📤 آپلود برنامه جدید برای {course_name}

📋 فرمت‌های قابل قبول:
• فایل PDF
• تصاویر (JPG, PNG)
• متن (فایل متنی یا پیام)

💡 نحوه آپلود:
1️⃣ عنوان برنامه را بنویسید
2️⃣ فایل یا تصویر برنامه را ارسال کنید
3️⃣ توضیحات اضافی (اختیاری)

⏳ لطفاً ابتدا عنوان برنامه را بنویسید:"""
        
        keyboard = [[InlineKeyboardButton("🔙 انصراف", callback_data=f'plan_course_{course_type}')]]
        reply_markup = InlineKeyboardMarkup(keyboard)
        
        await query.edit_message_text(text, reply_markup=reply_markup)

    async def handle_plan_callback_routing(self, query, context=None) -> None:
        """Route plan-related callbacks with error handling"""
        try:
            await admin_error_handler.log_admin_action(
                query.from_user.id, "plan_callback", {"callback_data": query.data}
            )
            
            logger.info(f"Handling plan callback: {query.data}")
            
            if query.data.startswith('plan_course_'):
                course_type = query.data.replace('plan_course_', '')
                await self.show_course_plan_management(query, course_type)
            elif query.data.startswith('upload_plan_'):
                course_type = query.data.replace('upload_plan_', '')
                await self.handle_plan_upload(query, course_type, context)
            elif query.data.startswith('send_plan_'):
                course_type = query.data.replace('send_plan_', '')
                await self.handle_send_plan_to_users(query, course_type)
            elif query.data.startswith('view_plans_'):
                course_type = query.data.replace('view_plans_', '')
                await self.show_existing_plans(query, course_type)
            else:
                logger.warning(f"Unhandled plan callback: {query.data}")
                await query.edit_message_text(
                    f"⚠️ دستور برنامه ناشناخته: {query.data}\n\n"
                    "🔄 بازگشت به مدیریت برنامه‌ها...",
                    reply_markup=InlineKeyboardMarkup([[
                        InlineKeyboardButton("🔙 مدیریت برنامه‌ها", callback_data='admin_plans')
                    ]])
                )
                
        except Exception as e:
            await admin_error_handler.handle_admin_error(
                query, context, e, f"plan_callback_routing:{query.data}", query.from_user.id
            )

    async def handle_new_plan_callback_routing(self, query, context=None) -> None:
        """Route new person-centric plan management callbacks"""
        try:
            callback_data = query.data
            logger.info(f"🔄 NEW PLAN ROUTING: {callback_data}")
            
            await admin_error_handler.log_admin_action(
                query.from_user.id, "new_plan_callback", {"callback_data": callback_data}
            )
            
            if callback_data.startswith('upload_user_plan_'):
                # upload_user_plan_USER_ID_COURSE_CODE
                parts = callback_data.replace('upload_user_plan_', '').split('_')
                if len(parts) >= 3:
                    user_id = parts[0]
                    # Find course code - look for known patterns
                    if len(parts) >= 4 and parts[1] == 'in' and parts[2] == 'person':
                        course_code = f"{parts[1]}_{parts[2]}_{parts[3]}"  # in_person_cardio or in_person_weights
                    elif len(parts) >= 3 and parts[1] == 'online':
                        course_code = f"{parts[1]}_{parts[2]}"  # online_cardio, online_weights, online_combo
                    elif len(parts) >= 3 and parts[1] == 'nutrition' and parts[2] == 'plan':
                        course_code = f"{parts[1]}_{parts[2]}"  # nutrition_plan
                    else:
                        # Fallback - assume single word course code
                        course_code = parts[1]
                    await self.handle_user_plan_upload(query, user_id, course_code, context)
                else:
                    await query.answer("❌ خطا در تجزیه دستور!")
                
            elif callback_data.startswith('send_user_plan_'):
                # send_user_plan_USER_ID_COURSE_CODE_PLAN_ID
                # Parse more carefully: send_user_plan_293893885_in_person_cardio_plan_123
                parts = callback_data.replace('send_user_plan_', '').split('_')
                if len(parts) >= 4:  # Need at least user_id, course_part1, course_part2, plan_id
                    user_id = parts[0]
                    # Find course code - look for known patterns
                    if len(parts) >= 5 and parts[1] == 'in' and parts[2] == 'person':
                        course_code = f"{parts[1]}_{parts[2]}_{parts[3]}"  # in_person_cardio or in_person_weights
                        plan_id = '_'.join(parts[4:])
                    elif len(parts) >= 4 and parts[1] == 'online':
                        course_code = f"{parts[1]}_{parts[2]}"  # online_cardio, online_weights, online_combo
                        plan_id = '_'.join(parts[3:])
                    elif len(parts) >= 4 and parts[1] == 'nutrition' and parts[2] == 'plan':
                        course_code = f"{parts[1]}_{parts[2]}"  # nutrition_plan
                        plan_id = '_'.join(parts[3:])
                    else:
                        # Fallback - assume single word course code
                        course_code = parts[1]
                        plan_id = '_'.join(parts[2:])
                    await self.handle_send_user_plan(query, user_id, course_code, plan_id, context)
                else:
                    await query.answer("❌ خطا در تجزیه دستور!")
                    
            elif callback_data.startswith('view_user_plan_'):
                # view_user_plan_USER_ID_COURSE_CODE_PLAN_ID
                parts = callback_data.replace('view_user_plan_', '').split('_')
                if len(parts) >= 4:
                    user_id = parts[0]
                    # Find course code - look for known patterns
                    if len(parts) >= 5 and parts[1] == 'in' and parts[2] == 'person':
                        course_code = f"{parts[1]}_{parts[2]}_{parts[3]}"
                        plan_id = '_'.join(parts[4:])
                    elif len(parts) >= 4 and parts[1] == 'online':
                        course_code = f"{parts[1]}_{parts[2]}"
                        plan_id = '_'.join(parts[3:])
                    elif len(parts) >= 4 and parts[1] == 'nutrition' and parts[2] == 'plan':
                        course_code = f"{parts[1]}_{parts[2]}"  # nutrition_plan
                        plan_id = '_'.join(parts[3:])
                    else:
                        course_code = parts[1]
                        plan_id = '_'.join(parts[2:])
                    await self.handle_view_user_plan(query, user_id, course_code, plan_id)
                else:
                    await query.answer("❌ خطا در تجزیه دستور!")
                    
            elif callback_data.startswith('delete_user_plan_'):
                # delete_user_plan_USER_ID_COURSE_CODE_PLAN_ID
                parts = callback_data.replace('delete_user_plan_', '').split('_')
                if len(parts) >= 4:
                    user_id = parts[0]
                    if len(parts) >= 5 and parts[1] == 'in' and parts[2] == 'person':
                        course_code = f"{parts[1]}_{parts[2]}_{parts[3]}"
                        plan_id = '_'.join(parts[4:])
                    elif len(parts) >= 4 and parts[1] == 'online':
                        course_code = f"{parts[1]}_{parts[2]}"
                        plan_id = '_'.join(parts[3:])
                    elif len(parts) >= 4 and parts[1] == 'nutrition' and parts[2] == 'plan':
                        course_code = f"{parts[1]}_{parts[2]}"  # nutrition_plan
                        plan_id = '_'.join(parts[3:])
                    else:
                        course_code = parts[1]
                        plan_id = '_'.join(parts[2:])
                    await self.handle_delete_user_plan(query, user_id, course_code, plan_id)
                else:
                    await query.answer("❌ خطا در تجزیه دستور!")
                    
            elif callback_data.startswith('send_latest_plan_'):
                # send_latest_plan_USER_ID_COURSE_CODE
                parts = callback_data.replace('send_latest_plan_', '').split('_')
                if len(parts) >= 3:
                    user_id = parts[0]
                    if len(parts) >= 4 and parts[1] == 'in' and parts[2] == 'person':
                        course_code = f"{parts[1]}_{parts[2]}_{parts[3]}"
                    elif len(parts) >= 3 and parts[1] == 'online':
                        course_code = f"{parts[1]}_{parts[2]}"
                    elif len(parts) >= 3 and parts[1] == 'nutrition' and parts[2] == 'plan':
                        course_code = f"{parts[1]}_{parts[2]}"  # nutrition_plan
                    else:
                        course_code = parts[1]
                    await self.handle_send_latest_user_plan(query, user_id, course_code, context)
                else:
                    await query.answer("❌ خطا در تجزیه دستور!")
                
            else:
                await query.answer("❌ عملیات نامشخص!")
                
        except Exception as e:
            await admin_error_handler.handle_admin_error(
                query, context, e, f"new_plan_callback_routing:{query.data}", query.from_user.id
            )

    async def handle_user_plan_upload(self, query, user_id: str, course_code: str, context=None) -> None:
        """Handle plan upload for a specific user and course"""
        await query.answer()
        
        course_names = {
            'online_weights': '🏋️ وزنه آنلاین',
            'online_cardio': '🏃 هوازی آنلاین',
            'online_combo': '💪 ترکیبی آنلاین',
            'in_person_cardio': '🏃‍♂️ هوازی حضوری',
            'in_person_weights': '🏋️‍♀️ وزنه حضوری'
        }
        course_name = course_names.get(course_code, course_code)
        
        # Load user data to get name
        with open('bot_data.json', 'r', encoding='utf-8') as f:
            bot_data = json.load(f)
        user_data = bot_data.get('users', {}).get(user_id, {})
        user_name = user_data.get('name', 'نامشخص')
        
        # Set upload state in context if available
        if context:
            admin_id = query.from_user.id
            if admin_id not in context.user_data:
                context.user_data[admin_id] = {}
            context.user_data[admin_id]['uploading_user_plan'] = True
            context.user_data[admin_id]['plan_user_id'] = user_id
            context.user_data[admin_id]['plan_course_code'] = course_code
            context.user_data[admin_id]['plan_upload_step'] = 'title'
        
        text = f"""📤 آپلود برنامه شخصی

👤 کاربر: {user_name}
📚 دوره: {course_name}

📋 فرمت‌های قابل قبول:
• فایل PDF
• تصاویر (JPG, PNG)
• متن (فایل متنی یا پیام)

💡 نحوه آپلود:
1️⃣ عنوان برنامه را بنویسید
2️⃣ فایل یا تصویر برنامه را ارسال کنید
3️⃣ توضیحات اضافی (اختیاری)

⏳ لطفاً ابتدا عنوان برنامه را بنویسید:"""
        
        keyboard = [[InlineKeyboardButton("🔙 انصراف", callback_data=f'manage_user_course_{user_id}_{course_code}')]]
        reply_markup = InlineKeyboardMarkup(keyboard)
        
        await query.edit_message_text(text, reply_markup=reply_markup)

    async def handle_send_user_plan(self, query, user_id: str, course_code: str, plan_id: str, context=None) -> None:
        """Send a specific plan to a specific user"""
        try:
            await query.answer("📤 در حال ارسال برنامه...")
            
            # Get plan data
            plan = await self.get_user_plan(user_id, course_code, plan_id)
            if not plan:
                await query.edit_message_text(
                    "❌ برنامه یافت نشد!",
                    reply_markup=InlineKeyboardMarkup([
                        [InlineKeyboardButton("🔙 بازگشت", callback_data=f'manage_user_course_{user_id}_{course_code}')]
                    ])
                )
                return
            
            # Load user data
            with open('bot_data.json', 'r', encoding='utf-8') as f:
                bot_data = json.load(f)
            user_data = bot_data.get('users', {}).get(user_id, {})
            user_name = user_data.get('name', 'نامشخص')
            
            # Send plan to user - Updated for Telegram file_id support
            plan_content = plan.get('content')  # This is the Telegram file_id
            plan_content_type = plan.get('content_type', 'document')
            plan_title = plan.get('title', 'برنامه تمرینی')
            plan_filename = plan.get('filename', 'برنامه')
            
            if plan_content:
                try:
                    # Send using Telegram file_id directly
                    caption = f"📋 {plan_title}\n\n💪 برنامه تمرینی شما آماده است!\n📄 فایل: {plan_filename}\n🕐 ارسال شده در: {datetime.now().strftime('%Y/%m/%d %H:%M')}"
                    
                    if plan_content_type == 'photo':
                        await context.bot.send_photo(
                            chat_id=int(user_id),
                            photo=plan_content,
                            caption=caption
                        )
                    else:  # document, or any other type - send as document
                        await context.bot.send_document(
                            chat_id=int(user_id),
                            document=plan_content,
                            caption=caption
                        )
                    
                    await query.edit_message_text(
                        f"✅ برنامه '{plan_title}' با موفقیت برای {user_name} ارسال شد!",
                        reply_markup=InlineKeyboardMarkup([
                            [InlineKeyboardButton(" بازگشت", callback_data=f'manage_user_course_{user_id}_{course_code}')]
                        ])
                    )
                    
                except Exception as send_error:
                    await query.edit_message_text(
                        f"❌ خطا در ارسال برنامه: {str(send_error)}",
                        reply_markup=InlineKeyboardMarkup([
                            [InlineKeyboardButton("🔙 بازگشت", callback_data=f'manage_user_course_{user_id}_{course_code}')]
                        ])
                    )
            else:
                await query.edit_message_text(
                    "❌ فایل برنامه یافت نشد!",
                    reply_markup=InlineKeyboardMarkup([
                        [InlineKeyboardButton("🔙 بازگشت", callback_data=f'manage_user_course_{user_id}_{course_code}')]
                    ])
                )
                
        except Exception as e:
            await admin_error_handler.handle_admin_error(
                query, None, e, f"handle_send_user_plan:{user_id}:{course_code}:{plan_id}", query.from_user.id
            )

    async def handle_view_user_plan(self, query, user_id: str, course_code: str, plan_id: str) -> None:
        """View details of a specific user plan"""
        try:
            await query.answer()
            
            plan = await self.get_user_plan(user_id, course_code, plan_id)
            if not plan:
                await query.edit_message_text(
                    "❌ برنامه یافت نشد!",
                    reply_markup=InlineKeyboardMarkup([
                        [InlineKeyboardButton("🔙 بازگشت", callback_data=f'manage_user_course_{user_id}_{course_code}')]
                    ])
                )
                return
            
            # Load user data
            with open('bot_data.json', 'r', encoding='utf-8') as f:
                bot_data = json.load(f)
            user_data = bot_data.get('users', {}).get(user_id, {})
            user_name = user_data.get('name', 'نامشخص')
            
            plan_title = plan.get('title', 'برنامه ورزشی')
            plan_type = plan.get('content_type', 'document')
            created_at = plan.get('created_at', '')
            if created_at:
                formatted_date = created_at[:16].replace('T', ' ')
            else:
                formatted_date = 'نامشخص'
            file_name = plan.get('filename', 'نامشخص')
            description = plan.get('description', 'توضیحی ثبت نشده')
            
            text = f"""👁️ نمایش جزئیات برنامه

👤 کاربر: {user_name}
📋 عنوان: {plan_title}
📅 تاریخ آپلود: {formatted_date}
📄 نام فایل: {file_name}
📋 نوع: {plan_type}

📝 توضیحات:
{description}

💡 برای ارسال این برنامه به کاربر از دکمه 'ارسال' استفاده کنید."""
            
            keyboard = [
                [InlineKeyboardButton("📤 ارسال برنامه", callback_data=f'send_user_plan_{user_id}_{course_code}_{plan_id}')],
                [InlineKeyboardButton("🗑️ حذف برنامه", callback_data=f'delete_user_plan_{user_id}_{course_code}_{plan_id}')],
                [InlineKeyboardButton("🔙 بازگشت", callback_data=f'manage_user_course_{user_id}_{course_code}')]
            ]
            reply_markup = InlineKeyboardMarkup(keyboard)
            
            await query.edit_message_text(text, reply_markup=reply_markup)
            
        except Exception as e:
            await admin_error_handler.handle_admin_error(
                query, None, e, f"handle_view_user_plan:{user_id}:{course_code}:{plan_id}", query.from_user.id
            )

    async def handle_delete_user_plan(self, query, user_id: str, course_code: str, plan_id: str) -> None:
        """Delete a specific user plan with confirmation"""
        try:
            await query.answer()
            
            plan = await self.get_user_plan(user_id, course_code, plan_id)
            if not plan:
                await query.edit_message_text(
                    "❌ برنامه یافت نشد!",
                    reply_markup=InlineKeyboardMarkup([
                        [InlineKeyboardButton("🔙 بازگشت", callback_data=f'manage_user_course_{user_id}_{course_code}')]
                    ])
                )
                return
            
            # Load user data
            with open('bot_data.json', 'r', encoding='utf-8') as f:
                bot_data = json.load(f)
            user_data = bot_data.get('users', {}).get(user_id, {})
            user_name = user_data.get('name', 'نامشخص')
            
            plan_title = plan.get('title', 'نامشخص')
            
            text = f"""🗑️ حذف برنامه

👤 کاربر: {user_name}
📋 برنامه: {plan_title}

⚠️ آیا مطمئن هستید که می‌خواهید این برنامه را حذف کنید؟

❌ این عملیات قابل بازگشت نیست!"""
            
            keyboard = [
                [InlineKeyboardButton("✅ بله، حذف کن", callback_data=f'confirm_delete_{user_id}_{course_code}_{plan_id}')],
                [InlineKeyboardButton("❌ انصراف", callback_data=f'manage_user_course_{user_id}_{course_code}')]
            ]
            reply_markup = InlineKeyboardMarkup(keyboard)
            
            await query.edit_message_text(text, reply_markup=reply_markup)
            
        except Exception as e:
            await admin_error_handler.handle_admin_error(
                query, None, e, f"handle_delete_user_plan:{user_id}:{course_code}:{plan_id}", query.from_user.id
            )

    async def handle_send_latest_user_plan(self, query, user_id: str, course_code: str, context=None) -> None:
        """Send the latest plan for a user and course"""
        try:
            await query.answer("📤 در حال ارسال آخرین برنامه...")
            
            user_plans = await self.load_user_plans(user_id)
            course_plans = user_plans.get(course_code, [])
            
            if not course_plans:
                await query.edit_message_text(
                    "❌ هیچ برنامه‌ای برای این کاربر و دوره یافت نشد!",
                    reply_markup=InlineKeyboardMarkup([
                        [InlineKeyboardButton("🔙 بازگشت", callback_data=f'manage_user_course_{user_id}_{course_code}')]
                    ])
                )
                return
            
            # Get the latest plan (most recent upload) - use correct field name
            latest_plan = max(course_plans, key=lambda x: x.get('created_at', ''))
            plan_id = latest_plan.get('id')
            
            # Redirect to send_user_plan
            await self.handle_send_user_plan(query, user_id, course_code, plan_id, context)
            
        except Exception as e:
            await admin_error_handler.handle_admin_error(
                query, None, e, f"handle_send_latest_user_plan:{user_id}:{course_code}", query.from_user.id
            )

    async def handle_confirm_delete_user_plan(self, query, user_id: str, course_code: str, plan_id: str) -> None:
        """Confirm and delete a specific user plan"""
        try:
            await query.answer()
            
            plan = await self.get_user_plan(user_id, course_code, plan_id)
            if not plan:
                await query.edit_message_text(
                    "❌ برنامه یافت نشد!",
                    reply_markup=InlineKeyboardMarkup([
                        [InlineKeyboardButton("🔙 بازگشت", callback_data=f'manage_user_course_{user_id}_{course_code}')]
                    ])
                )
                return
            
            # Delete the plan
            success = await self.delete_user_plan(user_id, course_code, plan_id)
            
            # Load user data for name
            with open('bot_data.json', 'r', encoding='utf-8') as f:
                bot_data = json.load(f)
            user_data = bot_data.get('users', {}).get(user_id, {})
            user_name = user_data.get('name', 'نامشخص')
            
            plan_title = plan.get('title', 'نامشخص')
            
            if success:
                # Try to delete the physical file as well
                file_path = plan.get('file_path')
                if file_path and os.path.exists(file_path):
                    try:
                        os.unlink(file_path)
                    except Exception as e:
                        logger.warning(f"Could not delete physical file {file_path}: {e}")
                
                await query.edit_message_text(
                    f"✅ برنامه '{plan_title}' برای کاربر {user_name} با موفقیت حذف شد!\n\n🔄 در حال بروزرسانی لیست برنامه‌ها...",
                    reply_markup=InlineKeyboardMarkup([
                        [InlineKeyboardButton("🔙 بازگشت به لیست برنامه‌ها", callback_data=f'manage_user_course_{user_id}_{course_code}')]
                    ])
                )
            else:
                await query.edit_message_text(
                    f"❌ خطا در حذف برنامه '{plan_title}'!",
                    reply_markup=InlineKeyboardMarkup([
                        [InlineKeyboardButton("🔙 بازگشت", callback_data=f'manage_user_course_{user_id}_{course_code}')]
                    ])
                )
            
        except Exception as e:
            await admin_error_handler.handle_admin_error(
                query, None, e, f"handle_confirm_delete_user_plan:{user_id}:{course_code}:{plan_id}", query.from_user.id
            )

    async def handle_send_plan_to_users(self, query, course_type: str) -> None:
        """Handle sending plans to specific users"""
        await query.answer()
        
        course_names = {
            'online_weights': '🏋️ وزنه آنلاین',
            'online_cardio': '🏃 هوازی آنلاین',
            'online_combo': '💪 ترکیبی آنلاین',
            'in_person_cardio': '🏃‍♂️ هوازی حضوری',
            'in_person_weights': '🏋️‍♀️ وزنه حضوری'
        }
        
        course_name = course_names.get(course_type, course_type)
        
        # Get users who have purchased this course
        users_with_course = await self.get_users_with_course(course_type)
        
        if not users_with_course:
            text = f"❌ هیچ کاربری برای دوره {course_name} یافت نشد!"
            keyboard = [[InlineKeyboardButton("🔙 بازگشت", callback_data=f'plan_course_{course_type}')]]
            reply_markup = InlineKeyboardMarkup(keyboard)
            await query.edit_message_text(text, reply_markup=reply_markup)
            return
        
        keyboard = []
        for user_info in users_with_course[:10]:  # Show first 10 users
            user_id = user_info['user_id']
            user_name = user_info.get('name', 'بدون نام')
            keyboard.append([InlineKeyboardButton(f"👤 {user_name} ({user_id})", callback_data=f'send_to_user_{course_type}_{user_id}')])
        
        keyboard.append([InlineKeyboardButton("📤 ارسال به همه", callback_data=f'send_to_all_{course_type}')])
        keyboard.append([InlineKeyboardButton("🔙 بازگشت", callback_data=f'plan_course_{course_type}')])
        
        reply_markup = InlineKeyboardMarkup(keyboard)
        
        text = f"""👥 ارسال برنامه به کاربران {course_name}

📊 تعداد کاربران: {len(users_with_course)} نفر

💡 انتخاب کنید:
• ارسال به کاربر خاص
• ارسال به همه کاربران این دوره

⚠️ نکته: ابتدا برنامه مورد نظر را آپلود کنید"""
        
        await query.edit_message_text(text, reply_markup=reply_markup)

    async def get_users_with_course(self, course_type: str) -> list:
        """Get list of users who have purchased a specific course"""
        try:
            with open('bot_data.json', 'r', encoding='utf-8') as f:
                data = json.load(f)
            
            users_with_course = []
            users = data.get('users', {})
            payments = data.get('payments', {})
            
            # Find users with approved payments for this course
            for payment_id, payment_data in payments.items():
                if (payment_data.get('course_type') == course_type and 
                    payment_data.get('status') == 'approved'):
                    user_id = payment_data.get('user_id')
                    if user_id and str(user_id) in users:
                        user_info = users[str(user_id)].copy()
                        user_info['user_id'] = user_id
                        users_with_course.append(user_info)
            
            return users_with_course
        except Exception as e:
            print(f"Error getting users with course {course_type}: {e}")
            return []

    async def show_course_plan_management(self, query, course_type: str) -> None:
        """Show plan management options for a specific course"""
        await query.answer()
        
        course_names = {
            'online_weights': '🏋️ وزنه آنلاین',
            'online_cardio': '🏃 هوازی آنلاین',
            'online_combo': '💪 ترکیبی آنلاین',
            'in_person_cardio': '🏃‍♂️ هوازی حضوری',
            'in_person_weights': '🏋️‍♀️ وزنه حضوری'
        }
        
        course_name = course_names.get(course_type, course_type)
        
        # Load plans to show counts
        all_plans = await self.load_course_plans(course_type)
        general_plans = [plan for plan in all_plans if not plan.get('is_user_specific', False)]
        user_specific_plans = [plan for plan in all_plans if plan.get('is_user_specific', False)]
        
        text = f"""📋 مدیریت برنامه‌های {course_name}

📊 آمار:
• برنامه‌های عمومی: {len(general_plans)} عدد
• برنامه‌های شخصی: {len(user_specific_plans)} عدد
• جمع کل: {len(all_plans)} عدد

🔧 عملیات موجود:"""
        
        keyboard = [
            [InlineKeyboardButton("📤 آپلود برنامه جدید", callback_data=f'upload_plan_{course_type}')],
            [InlineKeyboardButton("👁️ مشاهده برنامه‌های عمومی", callback_data=f'view_plans_{course_type}')],
            [InlineKeyboardButton("📤 ارسال برنامه به کاربران", callback_data=f'send_plan_{course_type}')],
            [InlineKeyboardButton("🔙 بازگشت به مدیریت برنامه‌ها", callback_data='admin_plans')]
        ]
        
        reply_markup = InlineKeyboardMarkup(keyboard)
        await query.edit_message_text(text, reply_markup=reply_markup)

    async def show_existing_plans(self, query, course_type: str) -> None:
        """Show existing plans for a course (excluding user-specific plans)"""
        await query.answer()
        
        all_plans = await self.load_course_plans(course_type)
        
        # Filter out user-specific plans - only show general plans
        plans = [plan for plan in all_plans if not plan.get('is_user_specific', False)]
        
        if not plans:
            text = "❌ هیچ برنامه عمومی برای این دوره یافت نشد!\n\n💡 برنامه‌های شخصی کاربران در بخش مجزا نمایش داده می‌شوند."
            keyboard = [[InlineKeyboardButton("🔙 بازگشت", callback_data=f'plan_course_{course_type}')]]
            reply_markup = InlineKeyboardMarkup(keyboard)
            await query.edit_message_text(text, reply_markup=reply_markup)
            return
        
        keyboard = []
        for i, plan in enumerate(plans[:10]):  # Show first 10 plans
            plan_title = plan.get('title', f'برنامه {i+1}')
            # Use the original index from all_plans to maintain correct references
            original_index = all_plans.index(plan)
            keyboard.append([InlineKeyboardButton(f"📋 {plan_title}", callback_data=f'view_plan_{course_type}_{original_index}')])
        
        keyboard.append([InlineKeyboardButton("🔙 بازگشت", callback_data=f'plan_course_{course_type}')])
        
        reply_markup = InlineKeyboardMarkup(keyboard)
        
        course_names = {
            'online_weights': '🏋️ وزنه آنلاین',
            'online_cardio': '🏃 هوازی آنلاین',
            'online_combo': '💪 ترکیبی آنلاین',
            'in_person_cardio': '🏃‍♂️ هوازی حضوری', 
            'in_person_weights': '🏋️‍♀️ وزنه حضوری'
        }
        
        course_name = course_names.get(course_type, course_type)
        
        text = f"""📋 برنامه‌های موجود برای {course_name}

📊 تعداد: {len(plans)} برنامه

💡 روی هر برنامه کلیک کنید تا جزئیات آن را مشاهده کرده و بتوانید آن را ویرایش یا حذف کنید."""
        
        await query.edit_message_text(text, reply_markup=reply_markup)

    async def handle_skip_plan_description(self, query, context=None):
        """Handle skipping plan description step"""
        try:
            await query.answer()
            user_id = query.from_user.id
            
            # Set empty description and complete upload
            if context and user_id in context.user_data:
                context.user_data[user_id]['plan_description'] = ''
            
            # Get bot instance from context instead of importing main
            bot = context.bot_data.get('bot_instance') if context else None
            if not bot:
                await query.message.reply_text("❌ خطای سیستم! لطفاً مجددا تلاش کنید.")
                return
            
            # Create a dummy update object for complete_plan_upload
            class DummyUpdate:
                def __init__(self, user_id):
                    self.effective_user = type('', (), {'id': user_id})()
                    self.message = query.message
            
            dummy_update = DummyUpdate(user_id)
            await bot.complete_plan_upload(dummy_update, context)
            
        except Exception as e:
            await admin_error_handler.log_admin_error(
                user_id, e, "skip_plan_description", query
            )
            await query.message.reply_text("❌ خطا در رد کردن توضیحات! لطفاً مجددا تلاش کنید.")

    # =====================================
    # MAIN PLAN ASSIGNMENT SYSTEM
    
    async def show_user_course_plan_management_enhanced(self, query, user_id: str, course_code: str) -> None:
        """Enhanced version of plan management with main plan assignment"""
        try:
            await query.answer()
            
            # Load user data and plans
            with open('bot_data.json', 'r', encoding='utf-8') as f:
                bot_data = json.load(f)
            
            user_data = bot_data.get('users', {}).get(user_id, {})
            user_name = user_data.get('name', 'نامشخص')
            
            user_plans = await self.load_user_plans(user_id)
            course_plans = user_plans.get(course_code, [])
            
            course_names = {
                'online_weights': '🏋️ وزنه آنلاین',
                'online_cardio': '🏃 هوازی آنلاین',
                'online_combo': '💪 ترکیبی آنلاین',
                'in_person_cardio': '🏃‍♂️ هوازی حضوری',
                'in_person_weights': '🏋️‍♀️ وزنه حضوری',
                'nutrition_plan': '🥗 برنامه غذایی'
            }
            course_name = course_names.get(course_code, course_code)
            
            keyboard = [
                [InlineKeyboardButton("📤 آپلود برنامه جدید", callback_data=f'upload_user_plan_{user_id}_{course_code}')]
            ]
            
            text = f"📋 مدیریت برنامه {course_name}\n"
            text += f"👤 کاربر: {user_name}\n\n"
            
            if course_plans:
                # Check current main plan
                current_main_plan = await self.get_main_plan_for_user_course(user_id, course_code)
                
                text += f"📚 برنامه‌های موجود ({len(course_plans)} عدد):\n"
                if current_main_plan:
                    text += f"⭐ برنامه اصلی فعلی: {current_main_plan}\n"
                text += "\n"
                
                # Sort plans by created date (newest first)
                sorted_plans = sorted(course_plans, key=lambda x: x.get('created_at', ''), reverse=True)
                
                for i, plan in enumerate(sorted_plans, 1):
                    created_at = plan.get('created_at', 'نامشخص')[:16].replace('T', ' ')
                    plan_type = plan.get('content_type', 'document')
                    file_name = plan.get('filename', 'نامشخص')
                    plan_id = plan.get('id', f'plan_{i}')
                    
                    # Check if this is the main plan
                    is_main_plan = (current_main_plan == plan_id)
                    main_indicator = " ⭐ (برنامه اصلی)" if is_main_plan else ""
                    
                    text += f"{i}. 📄 {file_name}{main_indicator}\n"
                    text += f"   📅 {created_at}\n"
                    text += f"   📋 نوع: {plan_type}\n"
                    
                    # Create buttons for each plan
                    plan_buttons = [
                        InlineKeyboardButton(f"📤 ارسال {i}", callback_data=f'send_user_plan_{user_id}_{course_code}_{plan_id}'),
                        InlineKeyboardButton(f"🗑 حذف {i}", callback_data=f'delete_user_plan_{user_id}_{course_code}_{plan_id}')
                    ]
                    
                    # Add main plan toggle button
                    if is_main_plan:
                        plan_buttons.append(InlineKeyboardButton("❌ حذف از اصلی", callback_data=f'unset_main_plan_{user_id}_{course_code}_{plan_id}'))
                    else:
                        plan_buttons.append(InlineKeyboardButton("⭐ انتخاب اصلی", callback_data=f'set_main_plan_{user_id}_{course_code}_{plan_id}'))
                    
                    keyboard.append(plan_buttons)
                    text += "\n"
                
                keyboard.append([InlineKeyboardButton("📤 ارسال آخرین برنامه", callback_data=f'send_latest_plan_{user_id}_{course_code}')])
            else:
                text += "📭 هنوز هیچ برنامه‌ای برای این کاربر و دوره آپلود نشده است.\n\n"
                text += "📤 برای شروع، روی 'آپلود برنامه جدید' کلیک کنید."
            
            keyboard.append([InlineKeyboardButton("🔙 بازگشت", callback_data=f'user_plans_{user_id}')])
            reply_markup = InlineKeyboardMarkup(keyboard)
            
            await query.edit_message_text(text, reply_markup=reply_markup)
            
        except Exception as e:
            await admin_error_handler.handle_admin_error(
                query, None, e, f"show_user_course_plan_management:{user_id}:{course_code}", query.from_user.id
            )

    # MAIN PLAN ASSIGNMENT SYSTEM
    # =====================================
    
    async def get_main_plan_for_user_course(self, user_id: str, course_code: str) -> str:
        """Get the main plan ID assigned to a user for a specific course"""
        try:
            # Load main plan assignments
            main_plans_file = 'admin_data/main_plan_assignments.json'
            if os.path.exists(main_plans_file):
                with open(main_plans_file, 'r', encoding='utf-8') as f:
                    main_plans = json.load(f)
                
                return main_plans.get(f"{user_id}_{course_code}")
            
            return None
        except Exception as e:
            logger.error(f"Error getting main plan for user {user_id} course {course_code}: {e}")
            return None
    
    async def set_main_plan_for_user_course(self, user_id: str, course_code: str, plan_id: str) -> bool:
        """Set a plan as the main plan for a user's specific course"""
        try:
            # Load or create main plan assignments
            main_plans_file = 'admin_data/main_plan_assignments.json'
            main_plans = {}
            
            if os.path.exists(main_plans_file):
                with open(main_plans_file, 'r', encoding='utf-8') as f:
                    main_plans = json.load(f)
            
            # Set the main plan
            main_plans[f"{user_id}_{course_code}"] = plan_id
            
            # Create directory if it doesn't exist
            os.makedirs('admin_data', exist_ok=True)
            
            # Save updated assignments
            with open(main_plans_file, 'w', encoding='utf-8') as f:
                json.dump(main_plans, f, ensure_ascii=False, indent=2)
            
            return True
        except Exception as e:
            logger.error(f"Error setting main plan for user {user_id} course {course_code}: {e}")
            return False
    
    async def unset_main_plan_for_user_course(self, user_id: str, course_code: str) -> bool:
        """Remove main plan assignment for a user's specific course"""
        try:
            main_plans_file = 'admin_data/main_plan_assignments.json'
            if not os.path.exists(main_plans_file):
                return True  # Nothing to remove
            
            with open(main_plans_file, 'r', encoding='utf-8') as f:
                main_plans = json.load(f)
            
            # Remove the assignment if it exists
            key = f"{user_id}_{course_code}"
            if key in main_plans:
                del main_plans[key]
                
                # Save updated assignments
                with open(main_plans_file, 'w', encoding='utf-8') as f:
                    json.dump(main_plans, f, ensure_ascii=False, indent=2)
            
            return True
        except Exception as e:
            logger.error(f"Error unsetting main plan for user {user_id} course {course_code}: {e}")
            return False

    async def handle_set_main_plan(self, query, user_id: str, course_code: str, plan_id: str) -> None:
        """Handle setting a plan as main plan"""
        try:
            await query.answer("⭐ در حال تنظیم برنامه اصلی...")
            
            success = await self.set_main_plan_for_user_course(user_id, course_code, plan_id)
            
            if success:
                await query.answer("✅ برنامه اصلی تنظیم شد!", show_alert=True)
            else:
                await query.answer("❌ خطا در تنظیم برنامه اصلی!", show_alert=True)
            
            # Refresh the plan management interface
            await self.show_user_course_plan_management_enhanced(query, user_id, course_code)
            
        except Exception as e:
            await admin_error_handler.handle_admin_error(
                query, None, e, f"set_main_plan:{user_id}:{course_code}:{plan_id}", query.from_user.id
            )

    async def handle_unset_main_plan(self, query, user_id: str, course_code: str, plan_id: str) -> None:
        """Handle removing main plan designation"""
        try:
            await query.answer("🔸 در حال حذف برنامه اصلی...")
            
            success = await self.unset_main_plan_for_user_course(user_id, course_code)
            
            if success:
                await query.answer("✅ برنامه اصلی حذف شد!", show_alert=True)
            else:
                await query.answer("❌ خطا در حذف برنامه اصلی!", show_alert=True)
            
            # Refresh the plan management interface
            await self.show_user_course_plan_management_enhanced(query, user_id, course_code)
            
        except Exception as e:
            await admin_error_handler.handle_admin_error(
                query, None, e, f"unset_main_plan:{user_id}:{course_code}:{plan_id}", query.from_user.id
            )
    
    def _escape_markdown_v2(self, text: str) -> str:
        """Escape special characters for MarkdownV2"""
        if not text:
            return ""
        
        # List of characters that need to be escaped in MarkdownV2
        escape_chars = ['_', '*', '[', ']', '(', ')', '~', '`', '>', '#', '+', '-', '=', '|', '{', '}', '.', '!']
        
        escaped_text = text
        for char in escape_chars:
            escaped_text = escaped_text.replace(char, '\\' + char)
        
        return escaped_text
    
    def _get_course_name_farsi(self, course_code: str) -> str:
        """Convert course code to Persian name"""
        course_names = {
            'online_weights': 'وزنه آنلاین',
            'online_cardio': 'هوازی آنلاین', 
            'online_combo': 'ترکیبی آنلاین',
            'in_person_cardio': 'هوازی حضوری',
            'in_person_weights': 'وزنه حضوری',
            'nutrition_plan': 'برنامه غذایی',
            'انتخاب نشده': 'انتخاب نشده'
        }
        return course_names.get(course_code, course_code)<|MERGE_RESOLUTION|>--- conflicted
+++ resolved
@@ -432,10 +432,7 @@
                 stats_text += f"\n  • {course_name}: {count} نفر"
             
             keyboard = [
-<<<<<<< HEAD
-=======
                 [InlineKeyboardButton("🔄 بروزرسانی", callback_data='admin_stats')],
->>>>>>> 9cd407e3
                 [InlineKeyboardButton("🔙 بازگشت", callback_data='admin_back_main')]
             ]
             reply_markup = InlineKeyboardMarkup(keyboard)
